--- conflicted
+++ resolved
@@ -6,13 +6,10 @@
       - main
       - v1.x
   pull_request:
-<<<<<<< HEAD
     types: [opened, synchronize]
-=======
     branches:
       - main
       - v1.x
->>>>>>> 8737db0b
 
 jobs:
   build:
