name: Publish v2.x

on:
  workflow_dispatch:
    inputs:
      releaseType:
        type: choice
        description: Release type (release for main branch, prerelease for feature branches)
        required: true
        default: release
        options:
          - release
          - prerelease
          - dry-run
      publishFrom:
        type: string
        description: Publish source (leave empty for from-git, or enter "from-package"). Only applies to 'release' type.
        required: false
      branch:
        type: string
        description: Branch to create pre-release from (only applies to prerelease/dry-run). Leave empty to use current branch.
        required: false

jobs:
  authorize:
    name: Authorize
    runs-on: ubuntu-latest
    steps:
      - name: Check branch protection
        run: |
          if [ "${{ github.ref_name }}" != "main" ]; then
            echo "❌ This workflow can only be triggered from the main branch."
            echo "Current branch: ${{ github.ref_name }}"
            exit 1
          fi
          echo "✅ Branch check passed: running from main"

      - name: ${{ github.actor }} permission check to do a release
        uses: 'lannonbr/repo-permission-check-action@2.0.2'
        with:
          permission: 'write'
        env:
          GITHUB_TOKEN: ${{ secrets.GITHUB_TOKEN }}

  deploy:
    name: Deploy
    runs-on: ubuntu-latest
    needs: [authorize]
    if: ${{ github.event.inputs.releaseType == 'release' }}
    permissions:
      id-token: write # Required for OIDC
      contents: write
    env:
      PUBLISH_FROM: ${{ github.event.inputs.publishFrom || 'from-git' }}
    strategy:
      matrix:
        node-version: [24.x] # Ensure npm 11.5.1 or later is installed for OIDC, node 24.6 is minimal 

    steps:
      - name: Check out git repository
        uses: actions/checkout@v3
        with:
          fetch-depth: 0
          token: ${{ secrets.GH_PUBLISH_TOKEN }}

      - name: Build and Test
        uses: ./.github/actions/build-and-test
        with:
          node-version: ${{ matrix.node-version }}
<<<<<<< HEAD
=======
          registry-url: 'https://registry.npmjs.org'

      - name: Install project dependencies
        run: |
          yarn install --frozen-lockfile

      - name: Build all packages
        run: |
          yarn build

      - name: Test all packages
        run: |
          yarn test

      - name: Lint all packages
        run: |
          yarn lint

      - name: Configure Git User
        run: |
          git config --global user.name amplitude-sdk-dev
          git config --global user.email 249154226+amplitude-sdk-dev@users.noreply.github.com

      - name: Configure AWS Credentials
        uses: aws-actions/configure-aws-credentials@v2
        with:
          role-to-assume: arn:aws:iam::358203115967:role/github-actions-role
          aws-region: us-west-2
>>>>>>> 43540d0c

      # Only create release version when using from-git (default behavior)
      # from-package mode uses existing package.json versions and doesn't need git tags
      - name: Create release version
        if: ${{ env.PUBLISH_FROM != 'from-package' }}
        run: |
          echo "Running lerna version..."
          
          # Temporarily disable exit on error to capture output even when command fails
          set +e
          OUTPUT=$(GH_TOKEN=${{ secrets.GH_PUBLISH_TOKEN }} npm run deploy:version -- -y --no-private --create-release github 2>&1)
          EXIT_CODE=$?
          set -e
          
          # Always display the output first
          echo "=== Lerna Version Output ==="
          echo "$OUTPUT"
          echo "=== End Output ==="
          
          # Now handle the exit code
          if [ $EXIT_CODE -ne 0 ]; then
            echo "❌ Command failed with exit code: $EXIT_CODE"
            exit $EXIT_CODE
          fi
          
          # Check if the output indicates no changed packages
          if echo "$OUTPUT" | grep -q "No changed packages to version"; then
            echo "❌ No changed packages found to version. Failing the job."
            exit 1
          fi
          
          echo "✅ Successfully created release version"

      # Publish to NPM using from-git or from-package:
      # - from-git: Publishes packages tagged by 'lerna version' in the current commit (requires prior versioning)
      # - from-package: Compares package.json versions with NPM registry, publishes any versions not present in registry
      # See: https://lerna.js.org/docs/features/version-and-publish#from-package
      - name: Publish Release to NPM
        run: |
          GH_TOKEN=${{ secrets.GH_PUBLISH_TOKEN }} npm run deploy:publish -- ${{ env.PUBLISH_FROM }} -y --pre-dist-tag beta --loglevel silly
        env:
          S3_BUCKET_NAME: ${{ secrets.S3_BUCKET_NAME }}

  prerelease:
    name: Prerelease feature branch
    runs-on: ubuntu-latest
    needs: [authorize]
    if: ${{ github.event.inputs.releaseType == 'prerelease' || github.event.inputs.releaseType == 'dry-run' }}
    permissions:
      id-token: write # Required for OIDC
      contents: write
    strategy:
      matrix:
        node-version: [24.x] # Ensure npm 11.5.1 or later is installed for OIDC, node 24.6 is minimal

    steps:
      - name: Determine branch to use
        id: determine-branch
        run: |
          if [ -n "${{ github.event.inputs.branch }}" ]; then
            echo "branch=${{ github.event.inputs.branch }}" >> $GITHUB_OUTPUT
          else
            echo "branch=${{ github.ref_name }}" >> $GITHUB_OUTPUT
          fi

      - name: Check out git repository
        uses: actions/checkout@v3
        with:
          ref: ${{ steps.determine-branch.outputs.branch }}
          fetch-depth: 0

      - name: Build and Test
        uses: ./.github/actions/build-and-test
        with:
          node-version: ${{ matrix.node-version }}

      # Keep alphanumeric characters and hyphens, remove other invalid characters
      # Examples:
      #   - SR-1858 -> SR-1858
      #   - feature/my-branch -> featuremy-branch
      #   - fix_bug_123 -> fixbug123
      #   - user@company.com -> usercompanycom
      - name: Transform feature branch name
        run: |
          echo "PREID=$(echo '${{ steps.determine-branch.outputs.branch }}' | tr -cd '[:alnum:]-')" >> $GITHUB_ENV

      # Use --no-push to prevent pushing to remote
      # Version example: 1.0.0 -> 1.1.0-{preid}.0
      - name: Dry run pre-release version
        if: ${{ github.event.inputs.releaseType == 'dry-run' }}
        run: |
          GH_TOKEN=${{ secrets.GH_PUBLISH_TOKEN }} npm run deploy:version -- -y --no-private --conventional-prerelease --preid ${{ env.PREID }} --allow-branch ${{ steps.determine-branch.outputs.branch }} --no-changelog --no-push --no-git-tag-version

      - name: Pre-release version
        if: ${{ github.event.inputs.releaseType == 'prerelease' }}
        run: |
          GH_TOKEN=${{ secrets.GH_PUBLISH_TOKEN }} npm run deploy:version -- -y --no-private --conventional-prerelease --preid ${{ env.PREID }} --allow-branch ${{ steps.determine-branch.outputs.branch }} --create-release github

      # Use 'from git' option if `lerna version` has already been run
      - name: Publish Release to NPM
        if: ${{ github.event.inputs.releaseType == 'prerelease' }}
        run: |
          GH_TOKEN=${{ secrets.GH_PUBLISH_TOKEN }} npm run deploy:publish -- from-git -y --ignore-scripts --pre-dist-tag ${{ env.PREID }}
        env:
          S3_BUCKET_NAME: ${{ secrets.S3_BUCKET_NAME }}<|MERGE_RESOLUTION|>--- conflicted
+++ resolved
@@ -67,37 +67,6 @@
         uses: ./.github/actions/build-and-test
         with:
           node-version: ${{ matrix.node-version }}
-<<<<<<< HEAD
-=======
-          registry-url: 'https://registry.npmjs.org'
-
-      - name: Install project dependencies
-        run: |
-          yarn install --frozen-lockfile
-
-      - name: Build all packages
-        run: |
-          yarn build
-
-      - name: Test all packages
-        run: |
-          yarn test
-
-      - name: Lint all packages
-        run: |
-          yarn lint
-
-      - name: Configure Git User
-        run: |
-          git config --global user.name amplitude-sdk-dev
-          git config --global user.email 249154226+amplitude-sdk-dev@users.noreply.github.com
-
-      - name: Configure AWS Credentials
-        uses: aws-actions/configure-aws-credentials@v2
-        with:
-          role-to-assume: arn:aws:iam::358203115967:role/github-actions-role
-          aws-region: us-west-2
->>>>>>> 43540d0c
 
       # Only create release version when using from-git (default behavior)
       # from-package mode uses existing package.json versions and doesn't need git tags
