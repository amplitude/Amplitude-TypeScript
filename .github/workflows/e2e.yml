--- conflicted
+++ resolved
@@ -22,64 +22,7 @@
         with:
           fetch-depth: 0
 
-<<<<<<< HEAD
-      # - name: Setup git for nx
-      #   run: |
-      #     git config --global --add safe.directory "$GITHUB_WORKSPACE"
-      #     git fetch origin
-      #       git branch -f main origin/main
-      #     fi
-
-      - name: Setup pnpm
-        uses: pnpm/action-setup@v4
-      
-      - name: Setup Node.js
-        uses: actions/setup-node@v4
-        with:
-          node-version: '20.x'
-          cache: 'pnpm'
-
-      - name: Install project dependencies
-        run: |
-          pnpm install --frozen-lockfile
-
-      - name: Build all packages
-        run: |
-          pnpm build
-
-      - name: Create .env file
-        run: |
-          echo "VITE_AMPLITUDE_API_KEY=${{ secrets.AMPLITUDE_API_KEY }}" > .env
-          echo "VITE_AMPLITUDE_USER_ID=github-actions-sdk-user" >> .env
-
-      - name: Start dev server
-        run: |
-          # Start the dev server
-          pnpm build:vite
-          pnpm start --port 5173 &
-          # Wait for the server to be ready
-          sleep 10
-          # Verify the server is running
-          curl -f http://localhost:5173 || exit 1
-
-      - name: Run Playwright tests
-        run: |
-          pnpm test:playwright:ci
-
-      - name: Upload Playwright Report
-        if: always()
-        uses: actions/upload-artifact@v4
-        with:
-          name: playwright-report
-          path: playwright-report/
-          retention-days: 30
-
-      - name: Upload Test Results
-        if: always()
-        uses: actions/upload-artifact@v4
-=======
       - name: Run E2E tests
         uses: ./.github/actions/e2e-test
->>>>>>> fe85d3c4
         with:
           amplitude-api-key: ${{ secrets.AMPLITUDE_API_KEY }}