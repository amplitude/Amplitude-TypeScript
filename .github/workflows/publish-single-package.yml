# This workflow is for publishing NEW packages that are currently private
# It's separate from the main publish-v2.yml workflow which handles stable releases
# Use this workflow for new packages that will only have beta/alpha versions
# The 'latest' tag will always point to the most recent version (even if beta/alpha)
# since these packages don't have stable releases yet
#
# IMPORTANT: Once a stable (non-beta/alpha) version is published to latest,
# this workflow will prevent further beta/alpha publishing to maintain stability
name: Publish New Package (Beta/Alpha with Latest Tag)

on:
  workflow_dispatch:
    inputs:
      packageName:
        type: string
        description: "Package name (e.g., unified, analytics-browser) - must be a valid package in packages/ directory"
        required: true
      releaseTag:
        type: choice
        description: "Release type - choose beta for testing releases or alpha for experimental releases (package will be published with latest tag, but only if no stable version exists)"
        required: true
        options:
          - beta
          - alpha
      dryRun:
        type: boolean
        description: "Dry run (skip changelog update and npm publish) - recommended to test first"
        required: true
        default: true

jobs:
  # Authorization step - ensures only users with write permissions can trigger this workflow
  authorize:
    name: Authorize
    runs-on: ubuntu-latest
    steps:
      - name: ${{ github.actor }} permission check to do a release
        uses: "lannonbr/repo-permission-check-action@2.0.2"
        with:
          permission: "write"
        env:
          GITHUB_TOKEN: ${{ secrets.GITHUB_TOKEN }}

  # Main publishing job - handles the actual package publishing process
  # This workflow is specifically for NEW packages that are currently private
  # It publishes beta/alpha versions but always uses 'latest' tag for the most recent version
  # since these packages don't have stable releases yet
  publish-package:
    name: Publish New Package (Beta/Alpha with Latest Tag)
    runs-on: ubuntu-latest
    needs: [authorize]
    permissions:
      id-token: write
      contents: write
    env:
      PACKAGE_NAME: ${{ github.event.inputs.packageName }}
      RELEASE_TAG: ${{ github.event.inputs.releaseTag }}
      DRY_RUN: ${{ github.event.inputs.dryRun }}
      PACKAGE_PATH: packages/${{ github.event.inputs.packageName }}
    strategy:
      matrix:
        node-version: [24.x]

    steps:
      # Checkout the repository with full history for version management
      - name: Check out git repository
        uses: actions/checkout@v3
        with:
          fetch-depth: 0

      # Verify the specified package exists and has the required structure
      - name: Verify package exists
        run: |
          if [ ! -d "$PACKAGE_PATH" ]; then
            echo "❌ Package directory $PACKAGE_PATH does not exist"
            exit 1
          fi
          if [ ! -f "$PACKAGE_PATH/package.json" ]; then
            echo "❌ package.json not found in $PACKAGE_PATH"
            exit 1
          fi
          echo "✅ Package $PACKAGE_NAME found at $PACKAGE_PATH"

      # Check if latest published version is stable to prevent beta/alpha publishing
      - name: Validate version publishing rules
        run: |
          echo "🔍 Checking if package can publish beta/alpha versions..."

          # Get the package name from package.json
          PACKAGE_JSON_NAME=$(node -p "require('./$PACKAGE_PATH/package.json').name")
          echo "Package name: $PACKAGE_JSON_NAME"

          # Check if package exists on npm and get latest version
          if npm view "$PACKAGE_JSON_NAME" version 2>/dev/null; then
            LATEST_VERSION=$(npm view "$PACKAGE_JSON_NAME" version 2>/dev/null)
            echo "Latest published version: $LATEST_VERSION"

            # Check if latest version is stable (doesn't contain beta or alpha)
            if [[ "$LATEST_VERSION" == *"beta"* ]] || [[ "$LATEST_VERSION" == *"alpha"* ]]; then
              echo "✅ Latest version ($LATEST_VERSION) is pre-release, can publish beta/alpha"
            else
              echo "❌ ERROR: Latest version ($LATEST_VERSION) is stable (non-beta/alpha)"
              echo "Once a stable version is published to latest, you cannot publish beta/alpha versions anymore."
              echo "This prevents version regression and maintains package stability."
              echo ""
              echo "If you need to publish a new stable version, use the main publish workflow instead."
              echo "If this is a new package, ensure the first version is beta/alpha."
              exit 1
            fi
          else
            echo "✅ Package not found on npm, this appears to be a new package"
            echo "New packages can publish beta/alpha versions with latest tag"
          fi

<<<<<<< HEAD
=======
      - name: Setup PNPM
        uses: pnpm/action-setup@v4

>>>>>>> 244d9dba
      # Setup Node.js environment
      - name: Setup Node.js ${{ matrix.node-version }}
        uses: actions/setup-node@v4
        with:
          node-version: ${{ matrix.node-version }}
          cache: "pnpm"

      # Install all project dependencies
      - name: Install project dependencies
        run: |
          pnpm install --frozen-lockfile

      # Configure Git for automated commits
      - name: Configure Git User
        run: |
          git config --global user.name amplitude-sdk-bot
          git config --global user.email amplitude-sdk-bot@users.noreply.github.com

      # Calculate new version and update package files
      # This increments the patch version for beta/alpha releases
      # For new packages, this will be the first version (e.g., 1.0.0-beta.1)
      # The 'latest' tag will always point to the most recent version
      - name: Calculate and update version
        run: |
          cd $PACKAGE_PATH
          # Get current version - use node to extract just the version value
          CURRENT_VERSION=$(node -p "require('./package.json').version")
          echo "Current version: $CURRENT_VERSION"

          # Simply increment the last digit of the version
          # Extract the last digit and increment it
          LAST_DIGIT=$(echo "$CURRENT_VERSION" | grep -o '[0-9][0-9]*$')
          NEW_LAST_DIGIT=$((LAST_DIGIT + 1))

          # Replace the last digit with the incremented value
          NEW_VERSION=$(echo "$CURRENT_VERSION" | sed "s/[0-9][0-9]*$/$NEW_LAST_DIGIT/")

          echo "NEW_VERSION=$NEW_VERSION" >> $GITHUB_ENV
          echo "✅ New version would be: $CURRENT_VERSION → $NEW_VERSION"

          # Update version in package.json immediately (needed for build)
          npm pkg set version="$NEW_VERSION"

          # Update version in src/version.ts - this file must exist
          if [ -f "src/version.ts" ]; then
            echo "Updating src/version.ts with new version"
            echo "// Autogenerated by \`pnpm version-file\`. DO NOT EDIT" > src/version.ts
            echo "export const VERSION = '$NEW_VERSION';" >> src/version.ts
            echo "✅ Updated src/version.ts to version $NEW_VERSION"
          else
            echo "❌ ERROR: src/version.ts not found in $PACKAGE_NAME package"
            echo "This file is required for version management. Please ensure the package has the correct structure."
            exit 1
          fi

      # Dry run mode - shows what would be published without actually doing it
      # This is the default mode to prevent accidental publishes
      - name: Dry run summary and exit
        if: ${{ env.DRY_RUN == 'true' }}
        run: |
          cd $PACKAGE_PATH
          echo "🔍 DRY RUN SUMMARY:"
          echo "Package: $PACKAGE_NAME"
          echo "Current version: $CURRENT_VERSION"
          echo "New version would be: $NEW_VERSION"
          echo "Release tag: latest (always latest for new packages)"
          echo "Would publish: $PACKAGE_NAME@$NEW_VERSION with tag latest"
          echo "✅ Dry run completed successfully - exiting without making changes"
          exit 0

      # Build the package to ensure it compiles correctly
      - name: Build package
        run: |
          pnpm build

      # Run tests to ensure package quality
      - name: Test package
        run: |
          pnpm test

      # Lint the code to ensure code quality standards
      - name: Lint package
        run: |
          pnpm lint

      # Configure NPM authentication for publishing
      - name: Configure NPM User
        if: ${{ env.DRY_RUN == 'false' }}
        run: |
          echo "//registry.npmjs.org/:_authToken=${{ secrets.NPM_PUBLISH_TOKEN }}" > ~/.npmrc
          npm whoami

      # Temporarily make package public for publishing (will be restored to private later)
      - name: Make package public for publishing
        if: ${{ env.DRY_RUN == 'false' }}
        run: |
          cd $PACKAGE_PATH
          echo "Making package public for publishing"

          # Set private to false (version already updated)
          npm pkg set private=false --json

          echo "✅ Made package public for publishing"
          echo "Current package.json settings:"
          cat package.json | grep -E '"(version|private)"'

      - name: Update changelog and publish
        if: ${{ env.DRY_RUN == 'false' }}
        run: |
          cd $PACKAGE_PATH

          # Generate changelog entry
          echo "Updating changelog for version $NEW_VERSION"

          # Check if CHANGELOG.md exists
          if [ ! -f "CHANGELOG.md" ]; then
            echo "# Changelog" > CHANGELOG.md
            echo "" >> CHANGELOG.md
          fi

          # Add new version entry to changelog
          TEMP_FILE=$(mktemp)
          echo "# Changelog" > $TEMP_FILE
          echo "" >> $TEMP_FILE
          echo "## $NEW_VERSION ($(date +%Y-%m-%d))" >> $TEMP_FILE
          echo "" >> $TEMP_FILE
          echo "- Release $NEW_VERSION" >> $TEMP_FILE
          echo "" >> $TEMP_FILE

          # Append existing changelog content (skip the first "# Changelog" line)
          if [ -f "CHANGELOG.md" ]; then
            tail -n +2 CHANGELOG.md >> $TEMP_FILE
          fi

          mv $TEMP_FILE CHANGELOG.md
          echo "✅ Updated CHANGELOG.md"

          # Publish to npm with latest tag (always latest for new packages)
          echo "Publishing $PACKAGE_NAME@$NEW_VERSION with tag latest"
          pnpm publish --tag latest --access=public
          echo "✅ Published $PACKAGE_NAME@$NEW_VERSION to npm with tag latest"

      # Restore package to private and commit all changes
      # This ensures the package remains private in the repository after publishing
      - name: Restore package to private and commit changes
        if: ${{ env.DRY_RUN == 'false' && always() }}
        run: |
          cd $PACKAGE_PATH
          npm pkg set private=true --json
          echo "✅ Set package back to private"

          # Update version in the restored package.json (but keep private: true)
          npm pkg set version="$NEW_VERSION"

          # Now commit the changes with the correct private setting
          echo "Committing version and changelog changes"
          git status
          git add package.json CHANGELOG.md src/version.ts
          git commit -m "chore(release): publish @amplitude/$PACKAGE_NAME@$NEW_VERSION"
          git tag "@amplitude/$PACKAGE_NAME@$NEW_VERSION"
          echo "✅ Committed changes and created tag"

      # Push all changes and tags back to the repository
      - name: Push changes
        if: ${{ env.DRY_RUN == 'false' }}
        run: |
          # Get current branch name and push to it
          CURRENT_BRANCH=$(git branch --show-current)
          echo "Pushing to current branch: $CURRENT_BRANCH"
          git push origin "$CURRENT_BRANCH"
          git push origin "@amplitude/$PACKAGE_NAME@$NEW_VERSION"
          echo "✅ Pushed changes and tags to repository"<|MERGE_RESOLUTION|>--- conflicted
+++ resolved
@@ -112,12 +112,6 @@
             echo "New packages can publish beta/alpha versions with latest tag"
           fi
 
-<<<<<<< HEAD
-=======
-      - name: Setup PNPM
-        uses: pnpm/action-setup@v4
-
->>>>>>> 244d9dba
       # Setup Node.js environment
       - name: Setup Node.js ${{ matrix.node-version }}
         uses: actions/setup-node@v4
