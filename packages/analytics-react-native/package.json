--- conflicted
+++ resolved
@@ -58,11 +58,7 @@
     "url": "https://github.com/amplitude/Amplitude-TypeScript/issues"
   },
   "dependencies": {
-<<<<<<< HEAD
     "@amplitude/analytics-core": "workspace:*",
-=======
-    "@amplitude/analytics-core": "2.35.0",
->>>>>>> 9b4b123b
     "@amplitude/ua-parser-js": "^0.7.31",
     "@react-native-async-storage/async-storage": "^1.17.11",
     "tslib": "^2.4.1"
