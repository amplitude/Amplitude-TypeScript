--- conflicted
+++ resolved
@@ -1,5 +1 @@
-<<<<<<< HEAD
-export const VERSION = '1.5.24-zen-observable-migration.1';
-=======
-export const VERSION = '1.5.23';
->>>>>>> f68b67f8
+export const VERSION = '1.5.23';