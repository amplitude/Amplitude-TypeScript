import * as Config from '../src/config';
import * as core from '@amplitude/analytics-core';
import { LogLevel } from '@amplitude/analytics-types';
import { Http } from '../src/transports/http';

describe('config', () => {
  const API_KEY = 'apiKey';

  describe('NodeConfig', () => {
    test('should create overwrite config', () => {
      const logger = new core.Logger();
      logger.enable(LogLevel.Warn);
      const config = new Config.NodeConfig(API_KEY);
      expect(config).toEqual({
        apiKey: API_KEY,
        flushIntervalMillis: 1000,
        flushMaxRetries: 5,
        flushQueueSize: 10,
        loggerProvider: logger,
        logLevel: LogLevel.Warn,
<<<<<<< HEAD
        _optOut: false,
        partnerId: undefined,
=======
        optOut: false,
>>>>>>> 6dffa8d6
        plugins: [],
        saveEvents: true,
        serverUrl: 'https://api2.amplitude.com/2/httpapi',
        serverZone: 'US',
        storageProvider: new core.MemoryStorage(),
        transportProvider: new Http(),
        useBatch: false,
      });
    });
  });

  describe('useNodeConfig', () => {
    test('should create default config', () => {
      const logger = new core.Logger();
      logger.enable(LogLevel.Warn);
      const config = Config.useNodeConfig(API_KEY, undefined);
      expect(config).toEqual({
        apiKey: API_KEY,
        deviceId: undefined,
        flushIntervalMillis: 1000,
        flushMaxRetries: 5,
        flushQueueSize: 10,
        loggerProvider: logger,
        logLevel: LogLevel.Warn,
        _optOut: false,
        partnerId: undefined,
        plugins: [],
        saveEvents: true,
        serverUrl: 'https://api2.amplitude.com/2/httpapi',
        serverZone: 'US',
        sessionId: undefined,
        storageProvider: new core.MemoryStorage(),
        transportProvider: new Http(),
        userId: undefined,
        useBatch: false,
      });
    });
  });
});<|MERGE_RESOLUTION|>--- conflicted
+++ resolved
@@ -18,12 +18,7 @@
         flushQueueSize: 10,
         loggerProvider: logger,
         logLevel: LogLevel.Warn,
-<<<<<<< HEAD
         _optOut: false,
-        partnerId: undefined,
-=======
-        optOut: false,
->>>>>>> 6dffa8d6
         plugins: [],
         saveEvents: true,
         serverUrl: 'https://api2.amplitude.com/2/httpapi',
