--- conflicted
+++ resolved
@@ -18,12 +18,8 @@
         flushQueueSize: 10,
         loggerProvider: logger,
         logLevel: LogLevel.Warn,
-<<<<<<< HEAD
         _optOut: false,
-=======
-        optOut: false,
         plan: undefined,
->>>>>>> 77f86840
         plugins: [],
         saveEvents: true,
         serverUrl: 'https://api2.amplitude.com/2/httpapi',
