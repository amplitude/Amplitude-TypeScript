{
  "name": "@amplitude/analytics-node",
<<<<<<< HEAD
  "version": "1.5.23-zen-observable-migration.1",
=======
  "version": "1.5.22",
>>>>>>> f68b67f8
  "description": "Official Amplitude SDK for NodeJS",
  "author": "Amplitude Inc",
  "homepage": "https://github.com/amplitude/Amplitude-TypeScript",
  "license": "MIT",
  "main": "lib/cjs/index.js",
  "module": "lib/esm/index.js",
  "types": "lib/esm/index.d.ts",
  "sideEffects": false,
  "publishConfig": {
    "access": "public",
    "tag": "latest"
  },
  "repository": {
    "type": "git",
    "url": "git+https://github.com/amplitude/Amplitude-TypeScript.git"
  },
  "scripts": {
    "build": "yarn build:es5 & yarn build:esm",
    "build:es5": "tsc -p ./tsconfig.es5.json",
    "build:esm": "tsc -p ./tsconfig.esm.json",
    "clean": "rimraf node_modules lib coverage",
    "fix": "yarn fix:eslint & yarn fix:prettier",
    "fix:eslint": "eslint '{src,test}/**/*.ts' --fix",
    "fix:prettier": "prettier --write \"{src,test}/**/*.ts\"",
    "lint": "yarn lint:eslint & yarn lint:prettier",
    "lint:eslint": "eslint '{src,test}/**/*.ts'",
    "lint:prettier": "prettier --check \"{src,test}/**/*.ts\"",
    "test": "jest",
    "typecheck": "tsc -p ./tsconfig.json",
    "version": "yarn version-file && yarn build",
    "version-file": "node -p \"'export const VERSION = \\'' + require('./package.json').version + '\\';'\" > src/version.ts"
  },
  "bugs": {
    "url": "https://github.com/amplitude/Amplitude-TypeScript/issues"
  },
  "dependencies": {
<<<<<<< HEAD
    "@amplitude/analytics-core": "2.32.0-zen-observable-migration.1",
=======
    "@amplitude/analytics-core": "^2.31.1",
>>>>>>> f68b67f8
    "tslib": "^2.4.1"
  },
  "files": [
    "lib"
  ]
}<|MERGE_RESOLUTION|>--- conflicted
+++ resolved
@@ -1,10 +1,6 @@
 {
   "name": "@amplitude/analytics-node",
-<<<<<<< HEAD
-  "version": "1.5.23-zen-observable-migration.1",
-=======
   "version": "1.5.22",
->>>>>>> f68b67f8
   "description": "Official Amplitude SDK for NodeJS",
   "author": "Amplitude Inc",
   "homepage": "https://github.com/amplitude/Amplitude-TypeScript",
@@ -41,11 +37,7 @@
     "url": "https://github.com/amplitude/Amplitude-TypeScript/issues"
   },
   "dependencies": {
-<<<<<<< HEAD
-    "@amplitude/analytics-core": "2.32.0-zen-observable-migration.1",
-=======
     "@amplitude/analytics-core": "^2.31.1",
->>>>>>> f68b67f8
     "tslib": "^2.4.1"
   },
   "files": [
