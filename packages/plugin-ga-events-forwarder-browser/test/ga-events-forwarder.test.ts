--- conflicted
+++ resolved
@@ -189,12 +189,8 @@
       expect(amplitude.track).toHaveBeenNthCalledWith(1, {
         device_id: '1129698125.1691607592',
         event_properties: {
-<<<<<<< HEAD
-          'Measurement ID': 'G-DELYSDZ9Q3',
-          '__Session ID__': 1691687380,
-=======
-          [AMPLITUDE_EVENT_PROPERTY_MEASUREMENT_ID]: 'G-DELYSDZ9Q3',
->>>>>>> 65339809
+          [AMPLITUDE_EVENT_PROPERTY_MEASUREMENT_ID]: 'G-DELYSDZ9Q3',
+          '__Session ID__': 1691687380,
         },
         event_type: 'page_view',
         user_id: 'kevinp@amplitude.com',
@@ -208,12 +204,8 @@
         event_properties: {
           '1': 1,
           a: 'a',
-<<<<<<< HEAD
-          'Measurement ID': 'G-DELYSDZ9Q3',
-          '__Session ID__': 1691687380,
-=======
-          [AMPLITUDE_EVENT_PROPERTY_MEASUREMENT_ID]: 'G-DELYSDZ9Q3',
->>>>>>> 65339809
+          [AMPLITUDE_EVENT_PROPERTY_MEASUREMENT_ID]: 'G-DELYSDZ9Q3',
+          '__Session ID__': 1691687380,
         },
         event_type: 'custom_event',
         user_id: 'kevinp@amplitude.com',
@@ -249,12 +241,8 @@
       expect(amplitude.track).toHaveBeenNthCalledWith(1, {
         device_id: '1129698125.1691607592',
         event_properties: {
-<<<<<<< HEAD
-          'Measurement ID': 'G-DELYSDZ9Q3',
-          '__Session ID__': 1691687380,
-=======
-          [AMPLITUDE_EVENT_PROPERTY_MEASUREMENT_ID]: 'G-DELYSDZ9Q3',
->>>>>>> 65339809
+          [AMPLITUDE_EVENT_PROPERTY_MEASUREMENT_ID]: 'G-DELYSDZ9Q3',
+          '__Session ID__': 1691687380,
         },
         event_type: 'page_view',
         user_id: 'kevinp@amplitude.com',
@@ -268,12 +256,8 @@
         event_properties: {
           '1': 1,
           a: 'a',
-<<<<<<< HEAD
-          'Measurement ID': 'G-DELYSDZ9Q3',
-          '__Session ID__': 1691687380,
-=======
-          [AMPLITUDE_EVENT_PROPERTY_MEASUREMENT_ID]: 'G-DELYSDZ9Q3',
->>>>>>> 65339809
+          [AMPLITUDE_EVENT_PROPERTY_MEASUREMENT_ID]: 'G-DELYSDZ9Q3',
+          '__Session ID__': 1691687380,
         },
         event_type: 'custom_event',
         user_id: 'kevinp@amplitude.com',
@@ -311,12 +295,8 @@
         event_properties: {
           '1': 1,
           a: 'a',
-<<<<<<< HEAD
-          'Measurement ID': 'G-DELYSDZ9Q3',
-          '__Session ID__': 1691687380,
-=======
-          [AMPLITUDE_EVENT_PROPERTY_MEASUREMENT_ID]: 'G-DELYSDZ9Q3',
->>>>>>> 65339809
+          [AMPLITUDE_EVENT_PROPERTY_MEASUREMENT_ID]: 'G-DELYSDZ9Q3',
+          '__Session ID__': 1691687380,
         },
         event_type: 'custom_event',
         user_id: 'kevinp@amplitude.com',
