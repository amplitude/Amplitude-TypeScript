--- conflicted
+++ resolved
@@ -75,12 +75,8 @@
           event_properties: {
             a: 'a',
             1: 1,
-<<<<<<< HEAD
-            'Measurement ID': 'G-DELYSDZ9Q3',
+            [AMPLITUDE_EVENT_PROPERTY_MEASUREMENT_ID]: 'G-DELYSDZ9Q3',
             '__Session ID__': 1691687380,
-=======
-            [AMPLITUDE_EVENT_PROPERTY_MEASUREMENT_ID]: 'G-DELYSDZ9Q3',
->>>>>>> 65339809
           },
           user_properties: {
             b: 'b',
