--- conflicted
+++ resolved
@@ -49,16 +49,10 @@
   "dependencies": {
     "@amplitude/analytics-core": "^2.17.0",
     "@amplitude/analytics-remote-config": "^0.4.0",
-<<<<<<< HEAD
-    "@amplitude/plugin-autocapture-browser": "^1.6.1",
-    "@amplitude/plugin-network-capture-browser": "^1.3.1",
-    "@amplitude/plugin-page-view-tracking-browser": "^2.3.34",
-    "@amplitude/plugin-web-vitals-browser": "^1.0.0",
-=======
     "@amplitude/plugin-autocapture-browser": "^1.7.0",
     "@amplitude/plugin-network-capture-browser": "^1.4.0",
     "@amplitude/plugin-page-view-tracking-browser": "^2.3.35",
->>>>>>> 93e93924
+    "@amplitude/plugin-web-vitals-browser": "^1.0.0",
     "tslib": "^2.4.1"
   },
   "devDependencies": {
