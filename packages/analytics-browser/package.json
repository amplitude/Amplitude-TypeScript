{
  "name": "@amplitude/analytics-browser",
  "version": "2.18.2",
  "description": "Official Amplitude SDK for Web",
  "keywords": [
    "analytics",
    "amplitude"
  ],
  "author": "Amplitude Inc",
  "homepage": "https://github.com/amplitude/Amplitude-TypeScript",
  "license": "MIT",
  "main": "lib/cjs/index.js",
  "module": "lib/esm/index.js",
  "types": "lib/esm/index.d.ts",
  "sideEffects": false,
  "publishConfig": {
    "access": "public",
    "tag": "latest"
  },
  "repository": {
    "type": "git",
    "url": "git+https://github.com/amplitude/Amplitude-TypeScript.git"
  },
  "scripts": {
    "build": "yarn bundle && yarn build:es5 && yarn build:esm",
    "bundle": "rollup --config rollup.config.js",
    "build:es5": "tsc -p ./tsconfig.es5.json",
    "build:esm": "tsc -p ./tsconfig.esm.json",
    "watch": "tsc -p ./tsconfig.esm.json --watch",
    "clean": "rimraf node_modules lib coverage",
    "fix": "yarn fix:eslint & yarn fix:prettier",
    "fix:eslint": "eslint '{src,test}/**/*.ts' --fix",
    "fix:prettier": "prettier --write \"{src,test}/**/*.ts\"",
    "lint": "yarn lint:eslint & yarn lint:prettier",
    "lint:eslint": "eslint '{src,test}/**/*.ts'",
    "lint:prettier": "prettier --check \"{src,test}/**/*.ts\"",
    "playground:html": "cp lib/scripts/amplitude-min.js playground/html/amplitude.js && http-server ./playground/html",
    "playground:react-spa": "cp lib/scripts/amplitude-min.js playground/react-spa/public/amplitude.js && cd ./playground/react-spa && yarn install && yarn start",
    "publish": "node ../../scripts/publish/upload-to-s3.js",
    "test": "jest",
    "test:playwright": "playwright test",
    "typecheck": "tsc -p ./tsconfig.json",
    "version": "yarn version-file && GENERATE_SNIPPET=true yarn build && cp lib/scripts/amplitude-min.js playground/html/amplitude.js && cp lib/scripts/amplitude-min.js playground/react-spa/public/amplitude.js",
    "version-file": "node -p \"'export const VERSION = \\'' + require('./package.json').version + '\\';'\" > src/version.ts"
  },
  "bugs": {
    "url": "https://github.com/amplitude/Amplitude-TypeScript/issues"
  },
  "dependencies": {
    "@amplitude/analytics-core": "^2.16.0",
    "@amplitude/analytics-remote-config": "^0.4.0",
<<<<<<< HEAD
    "@amplitude/plugin-autocapture-browser": "^1.5.0",
    "@amplitude/plugin-network-capture-browser": "^1.3.0",
    "@amplitude/plugin-page-view-tracking-browser": "^2.3.33",
    "@amplitude/plugin-web-vitals-browser": "^1.0.0",
=======
    "@amplitude/plugin-autocapture-browser": "^1.6.1",
    "@amplitude/plugin-network-capture-browser": "^1.3.1",
    "@amplitude/plugin-page-view-tracking-browser": "^2.3.34",
>>>>>>> e3217444
    "tslib": "^2.4.1"
  },
  "devDependencies": {
    "@aws-sdk/client-s3": "^3.229.0",
    "@rollup/plugin-commonjs": "^23.0.4",
    "@rollup/plugin-node-resolve": "^15.0.1",
    "@rollup/plugin-typescript": "^10.0.1",
    "fake-indexeddb": "4.0.2",
    "http-server": "^14.1.1",
    "isomorphic-fetch": "^3.0.0",
    "rollup": "^2.79.1",
    "rollup-plugin-execute": "^1.1.1",
    "rollup-plugin-gzip": "^3.1.0",
    "rollup-plugin-terser": "^7.0.2"
  },
  "files": [
    "lib"
  ]
}<|MERGE_RESOLUTION|>--- conflicted
+++ resolved
@@ -49,16 +49,10 @@
   "dependencies": {
     "@amplitude/analytics-core": "^2.16.0",
     "@amplitude/analytics-remote-config": "^0.4.0",
-<<<<<<< HEAD
-    "@amplitude/plugin-autocapture-browser": "^1.5.0",
-    "@amplitude/plugin-network-capture-browser": "^1.3.0",
-    "@amplitude/plugin-page-view-tracking-browser": "^2.3.33",
-    "@amplitude/plugin-web-vitals-browser": "^1.0.0",
-=======
     "@amplitude/plugin-autocapture-browser": "^1.6.1",
     "@amplitude/plugin-network-capture-browser": "^1.3.1",
     "@amplitude/plugin-page-view-tracking-browser": "^2.3.34",
->>>>>>> e3217444
+    "@amplitude/plugin-web-vitals-browser": "^1.0.0",
     "tslib": "^2.4.1"
   },
   "devDependencies": {
