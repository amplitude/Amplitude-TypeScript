{
  "name": "@amplitude/analytics-browser",
<<<<<<< HEAD
  "version": "2.17.0",
=======
  "version": "2.16.1",
>>>>>>> 22920fe2
  "description": "Official Amplitude SDK for Web",
  "keywords": [
    "analytics",
    "amplitude"
  ],
  "author": "Amplitude Inc",
  "homepage": "https://github.com/amplitude/Amplitude-TypeScript",
  "license": "MIT",
  "main": "lib/cjs/index.js",
  "module": "lib/esm/index.js",
  "types": "lib/esm/index.d.ts",
  "sideEffects": false,
  "publishConfig": {
    "access": "public",
    "tag": "latest"
  },
  "repository": {
    "type": "git",
    "url": "git+https://github.com/amplitude/Amplitude-TypeScript.git"
  },
  "scripts": {
    "build": "yarn bundle && yarn build:es5 && yarn build:esm",
    "bundle": "rollup --config rollup.config.js",
    "build:es5": "tsc -p ./tsconfig.es5.json",
    "build:esm": "tsc -p ./tsconfig.esm.json",
    "clean": "rimraf node_modules lib coverage",
    "fix": "yarn fix:eslint & yarn fix:prettier",
    "fix:eslint": "eslint '{src,test}/**/*.ts' --fix",
    "fix:prettier": "prettier --write \"{src,test}/**/*.ts\"",
    "lint": "yarn lint:eslint & yarn lint:prettier",
    "lint:eslint": "eslint '{src,test}/**/*.ts'",
    "lint:prettier": "prettier --check \"{src,test}/**/*.ts\"",
    "playground:html": "cp lib/scripts/amplitude-min.js playground/html/amplitude.js && http-server ./playground/html",
    "playground:react-spa": "cp lib/scripts/amplitude-min.js playground/react-spa/public/amplitude.js && cd ./playground/react-spa && yarn install && yarn start",
    "publish": "node ../../scripts/publish/upload-to-s3.js",
    "test": "jest",
    "typecheck": "tsc -p ./tsconfig.json",
    "version": "yarn version-file && GENERATE_SNIPPET=true yarn build && cp lib/scripts/amplitude-min.js playground/html/amplitude.js && cp lib/scripts/amplitude-min.js playground/react-spa/public/amplitude.js",
    "version-file": "node -p \"'export const VERSION = \\'' + require('./package.json').version + '\\';'\" > src/version.ts"
  },
  "bugs": {
    "url": "https://github.com/amplitude/Amplitude-TypeScript/issues"
  },
  "dependencies": {
    "@amplitude/analytics-core": "^2.11.0",
    "@amplitude/analytics-remote-config": "^0.4.0",
<<<<<<< HEAD
    "@amplitude/plugin-autocapture-browser": "^1.2.0",
=======
    "@amplitude/plugin-autocapture-browser": "^1.1.10",
>>>>>>> 22920fe2
    "@amplitude/plugin-page-view-tracking-browser": "^2.3.20",
    "tslib": "^2.4.1"
  },
  "devDependencies": {
    "@aws-sdk/client-s3": "^3.229.0",
    "@rollup/plugin-commonjs": "^23.0.4",
    "@rollup/plugin-node-resolve": "^15.0.1",
    "@rollup/plugin-typescript": "^10.0.1",
    "fake-indexeddb": "4.0.2",
    "http-server": "^14.1.1",
    "isomorphic-fetch": "^3.0.0",
    "rollup": "^2.79.1",
    "rollup-plugin-execute": "^1.1.1",
    "rollup-plugin-gzip": "^3.1.0",
    "rollup-plugin-terser": "^7.0.2"
  },
  "files": [
    "lib"
  ]
}<|MERGE_RESOLUTION|>--- conflicted
+++ resolved
@@ -1,10 +1,6 @@
 {
   "name": "@amplitude/analytics-browser",
-<<<<<<< HEAD
-  "version": "2.17.0",
-=======
   "version": "2.16.1",
->>>>>>> 22920fe2
   "description": "Official Amplitude SDK for Web",
   "keywords": [
     "analytics",
@@ -51,11 +47,7 @@
   "dependencies": {
     "@amplitude/analytics-core": "^2.11.0",
     "@amplitude/analytics-remote-config": "^0.4.0",
-<<<<<<< HEAD
-    "@amplitude/plugin-autocapture-browser": "^1.2.0",
-=======
     "@amplitude/plugin-autocapture-browser": "^1.1.10",
->>>>>>> 22920fe2
     "@amplitude/plugin-page-view-tracking-browser": "^2.3.20",
     "tslib": "^2.4.1"
   },
