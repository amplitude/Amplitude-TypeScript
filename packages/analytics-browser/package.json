--- conflicted
+++ resolved
@@ -45,15 +45,10 @@
     "@rollup/plugin-typescript": "^8.3.1",
     "@types/ua-parser-js": "^0.7.36",
     "isomorphic-fetch": "^3.0.0",
-<<<<<<< HEAD
     "rollup": "^2.69.0",
     "rollup-plugin-terser": "^7.0.2"
   }
-=======
-    "rollup": "^2.69.0"
-  },
   "files": [
     "lib"
   ]
->>>>>>> 45da420d
 }