--- conflicted
+++ resolved
@@ -55,17 +55,10 @@
     amplitude.invoked = true;
     var as = document.createElement('script');
     as.type = 'text/javascript';
-<<<<<<< HEAD
-    as.integrity = 'sha384-uFGg8WpWTP4r7Mo+w0kg7xZ4wsI98B2FV3ZK9fGMPnIx+MnoytDfXAoWZM+pW20Y';
-    as.crossOrigin = 'anonymous';
-    as.async = true;
-    as.src = 'https://cdn.amplitude.com/libs/analytics-browser-gtm-2.17.0-min.js.gz';
-=======
     as.integrity = 'sha384-glbBnda3HxGbEnElNRaazzlRXjwUMcbw6oikZem+bqv13DrWorHsOlQCrzPK9amP';
     as.crossOrigin = 'anonymous';
     as.async = true;
     as.src = 'https://cdn.amplitude.com/libs/analytics-browser-gtm-2.16.1-min.js.gz';
->>>>>>> 22920fe2
     as.onload = function () {
       if (!window.amplitudeGTM.runQueuedFunctions) {
         console.log('[Amplitude] Error: could not load SDK');
