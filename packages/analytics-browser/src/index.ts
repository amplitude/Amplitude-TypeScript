<<<<<<< HEAD
export { init, track, setUserId, setDeviceId, setSessionId, runQueuedFunctions } from './browser-client';
=======
export { init, groupIdentify, identify, setDeviceId, setSessionId, setUserId } from './browser-client';
export { Identify, Revenue, track, logEvent, revenue, add, remove } from '@amplitude/analytics-core';
>>>>>>> 45da420d
<|MERGE_RESOLUTION|>--- conflicted
+++ resolved
@@ -1,6 +1,10 @@
-<<<<<<< HEAD
-export { init, track, setUserId, setDeviceId, setSessionId, runQueuedFunctions } from './browser-client';
-=======
-export { init, groupIdentify, identify, setDeviceId, setSessionId, setUserId } from './browser-client';
-export { Identify, Revenue, track, logEvent, revenue, add, remove } from '@amplitude/analytics-core';
->>>>>>> 45da420d
+export {
+  init,
+  groupIdentify,
+  identify,
+  setDeviceId,
+  setSessionId,
+  setUserId,
+  runQueuedFunctions,
+} from './browser-client';
+export { Identify, Revenue, track, logEvent, revenue, add, remove } from '@amplitude/analytics-core';