import {
  PageTrackingHistoryChanges,
  PageTrackingOptions,
  PageTrackingTrackOn,
  ElementInteractionsOptions,
  BrowserOptions,
  AutocaptureOptions,
  AttributionOptions,
  NetworkTrackingOptions,
} from '@amplitude/analytics-core';

/**
 * A subset of AutocaptureOptions that includes the autocapture features that
 * are made available to users by default (even if "config.autocapture === undefined")
 */
type AutocaptureOptionsDefaultAvailable = Pick<
  AutocaptureOptions,
  'pageViews' | 'sessions' | 'fileDownloads' | 'formInteractions' | 'attribution'
>;

/**
 * Returns false if autocapture === false or if autocapture[event],
 * otherwise returns true (even if "config.autocapture === undefined")
 */
const isTrackingEnabled = (
  autocapture: AutocaptureOptionsDefaultAvailable | boolean | undefined,
  event: keyof AutocaptureOptionsDefaultAvailable,
) => {
  if (typeof autocapture === 'boolean') {
    return autocapture;
  }

  if (autocapture?.[event] === false) {
    return false;
  }

  return true;
};

export const isAttributionTrackingEnabled = (autocapture: AutocaptureOptions | boolean | undefined) =>
  isTrackingEnabled(autocapture, 'attribution');

export const isFileDownloadTrackingEnabled = (autocapture: AutocaptureOptions | boolean | undefined) =>
  isTrackingEnabled(autocapture, 'fileDownloads');

export const isFormInteractionTrackingEnabled = (autocapture: AutocaptureOptions | boolean | undefined) =>
  isTrackingEnabled(autocapture, 'formInteractions');

export const isPageViewTrackingEnabled = (autocapture: AutocaptureOptions | boolean | undefined) =>
  isTrackingEnabled(autocapture, 'pageViews');

export const isSessionTrackingEnabled = (autocapture: AutocaptureOptions | boolean | undefined) =>
  isTrackingEnabled(autocapture, 'sessions');

/**
 * Returns true if
 * 1. if autocapture.networkTracking === true
 * 2. if autocapture.networkTracking === object
 * otherwise returns false
 */
export const isNetworkTrackingEnabled = (autocapture: AutocaptureOptions | boolean | undefined) => {
  if (
    typeof autocapture === 'object' &&
    (autocapture.networkTracking === true || typeof autocapture.networkTracking === 'object')
  ) {
    return true;
  }

  return false;
};

/**
 * Returns true if
 * 1. autocapture === true
 * 2. if autocapture.elementInteractions === true
 * 3. if autocapture.elementInteractions === object
 * otherwise returns false
 */
export const isElementInteractionsEnabled = (autocapture: AutocaptureOptions | boolean | undefined): boolean => {
  if (typeof autocapture === 'boolean') {
    return autocapture;
  }

  if (
    typeof autocapture === 'object' &&
    (autocapture.elementInteractions === true || typeof autocapture.elementInteractions === 'object')
  ) {
    return true;
  }

  return false;
};

export const getElementInteractionsConfig = (config: BrowserOptions): ElementInteractionsOptions | undefined => {
  if (
    isElementInteractionsEnabled(config.autocapture) &&
    typeof config.autocapture === 'object' &&
    typeof config.autocapture.elementInteractions === 'object'
  ) {
    return config.autocapture.elementInteractions;
  }
  return undefined;
};

export const getNetworkTrackingConfig = (config: BrowserOptions): NetworkTrackingOptions | undefined => {
  if (isNetworkTrackingEnabled(config.autocapture)) {
    if (typeof config.autocapture === 'object' && typeof config.autocapture.networkTracking === 'object') {
      return config.autocapture.networkTracking;
<<<<<<< HEAD
    }
    return config.networkTrackingOptions;
=======
    } else if (config.networkTrackingOptions) {
      return config.networkTrackingOptions;
    }
>>>>>>> 121abc7e
  }
  return;
};

export const getPageViewTrackingConfig = (config: BrowserOptions): PageTrackingOptions => {
  let trackOn: PageTrackingTrackOn | undefined = () => false;
  let trackHistoryChanges: PageTrackingHistoryChanges | undefined = undefined;
  let eventType: string | undefined;
  const pageCounter = config.pageCounter;

  const isDefaultPageViewTrackingEnabled = isPageViewTrackingEnabled(config.defaultTracking);
  if (isDefaultPageViewTrackingEnabled) {
    trackOn = undefined;
    eventType = undefined;

    if (
      config.defaultTracking &&
      typeof config.defaultTracking === 'object' &&
      config.defaultTracking.pageViews &&
      typeof config.defaultTracking.pageViews === 'object'
    ) {
      if ('trackOn' in config.defaultTracking.pageViews) {
        trackOn = config.defaultTracking.pageViews.trackOn;
      }

      if ('trackHistoryChanges' in config.defaultTracking.pageViews) {
        trackHistoryChanges = config.defaultTracking.pageViews.trackHistoryChanges;
      }

      if ('eventType' in config.defaultTracking.pageViews && config.defaultTracking.pageViews.eventType) {
        eventType = config.defaultTracking.pageViews.eventType;
      }
    }
  }

  return {
    trackOn,
    trackHistoryChanges,
    eventType,
    pageCounter,
  };
};

export const getAttributionTrackingConfig = (config: BrowserOptions): AttributionOptions => {
  if (
    isAttributionTrackingEnabled(config.defaultTracking) &&
    config.defaultTracking &&
    typeof config.defaultTracking === 'object' &&
    config.defaultTracking.attribution &&
    typeof config.defaultTracking.attribution === 'object'
  ) {
    return {
      ...config.defaultTracking.attribution,
    };
  }

  return {};
};<|MERGE_RESOLUTION|>--- conflicted
+++ resolved
@@ -106,14 +106,9 @@
   if (isNetworkTrackingEnabled(config.autocapture)) {
     if (typeof config.autocapture === 'object' && typeof config.autocapture.networkTracking === 'object') {
       return config.autocapture.networkTracking;
-<<<<<<< HEAD
-    }
-    return config.networkTrackingOptions;
-=======
     } else if (config.networkTrackingOptions) {
       return config.networkTrackingOptions;
     }
->>>>>>> 121abc7e
   }
   return;
 };
