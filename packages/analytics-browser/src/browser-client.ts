--- conflicted
+++ resolved
@@ -32,10 +32,6 @@
     });
     await super.init(undefined, undefined, browserOptions);
 
-<<<<<<< HEAD
-    // Step 3: Store user session in cookie storage
-    await updateCookies(this.config, oldCookies.lastEventTime);
-=======
     // Step 3: Manage session
     let isNewSession = false;
     if (
@@ -48,17 +44,12 @@
       this.config.sessionId = Date.now();
       isNewSession = true;
     }
->>>>>>> 139379f5
 
     // Step 4: Install plugins
     // Do not track any events before this
     await this.add(new Context());
     await this.add(new Destination());
 
-<<<<<<< HEAD
-    // Step 4: Track attributions
-    void (await this.trackAttributions());
-=======
     // Step 5: Track attributions
     await this.runAttributionStrategy(options?.attribution, isNewSession);
   }
@@ -67,7 +58,7 @@
     const track = this.track.bind(this);
     const onNewCampaign = this.setSessionId.bind(this, Date.now());
 
-    const storage = createFlexibleStorage<Campaign>(this.config);
+    const storage = await createFlexibleStorage<Campaign>(this.config);
     const campaignTracker = new CampaignTracker(this.config.apiKey, {
       ...attributionConfig,
       storage,
@@ -76,7 +67,6 @@
     });
 
     await campaignTracker.send(isNewSession);
->>>>>>> 139379f5
   }
 
   getUserId() {
@@ -85,10 +75,6 @@
 
   setUserId(userId: string | undefined) {
     this.config.userId = userId;
-<<<<<<< HEAD
-    void updateCookies(this.config);
-=======
->>>>>>> 139379f5
   }
 
   getDeviceId() {
@@ -97,10 +83,6 @@
 
   setDeviceId(deviceId: string) {
     this.config.deviceId = deviceId;
-<<<<<<< HEAD
-    void updateCookies(this.config);
-=======
->>>>>>> 139379f5
   }
 
   regenerateDeviceId() {
@@ -114,19 +96,10 @@
 
   setSessionId(sessionId: number) {
     this.config.sessionId = sessionId;
-<<<<<<< HEAD
-    void updateCookies(this.config);
-  }
-
-  setOptOut(optOut: boolean) {
-    super.setOptOut(optOut);
-    void updateCookies(this.config);
-=======
   }
 
   setOptOut(optOut: boolean) {
     this.config.optOut = optOut;
->>>>>>> 139379f5
   }
 
   setTransport(transport: TransportType) {
@@ -164,24 +137,6 @@
     }
     return super.revenue(revenue, eventOptions);
   }
-<<<<<<< HEAD
-
-  async trackAttributions(): Promise<Result | undefined> {
-    const attributions = getAttributions(this.config);
-    if (Object.keys(attributions).length === 0) {
-      return;
-    }
-    const id = new Identify();
-    Object.entries(attributions).forEach(([key, value]: [string, string]) => {
-      if (value) {
-        id.setOnce(`initial_${key}`, value);
-        id.set(key, value);
-      }
-    });
-    return this.identify(id);
-  }
-=======
->>>>>>> 139379f5
 }
 
 const client = new AmplitudeBrowser();
