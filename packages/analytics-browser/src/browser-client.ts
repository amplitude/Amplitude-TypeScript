import {
  add,
  groupIdentify as _groupIdentify,
  Destination,
  identify as _identify,
  init as _init,
  setOptOut as _setOptOut,
} from '@amplitude/analytics-core';
import { BrowserConfig, BrowserOptions, EventOptions, Identify } from '@amplitude/analytics-types';
import { trackAttributions } from './attribution';
import { createConfig, getConfig } from './config';
import { Context } from './plugins/context';
import { updateCookies } from './session-manager';
import { Amplitude } from './typings/browser-snippet';

export const init = (apiKey: string, userId?: string, options?: BrowserOptions) => {
  const browserOptions = createConfig(apiKey, userId, options);
  const config = _init(browserOptions) as BrowserConfig;
  updateCookies(config);

  void add(new Context());
  void add(new Destination());
  trackAttributions(config);
};

export const setUserId = (userId: string) => {
  const config = getConfig();
  config.userId = userId;
  updateCookies(config);
};

export const setDeviceId = (deviceId: string) => {
  const config = getConfig();
  config.deviceId = deviceId;
  updateCookies(config);
};

export const setSessionId = (sessionId: number) => {
  const config = getConfig();
  config.sessionId = sessionId;
  updateCookies(config);
};

export const setOptOut = (optOut: boolean) => {
  _setOptOut(optOut);
  const config = getConfig();
  updateCookies(config);
};

<<<<<<< HEAD
export const track = _track;

export const runQueuedFunctions = function (amplitudeInstance: Amplitude) {
  const queue = amplitudeInstance._q;
  amplitudeInstance._q = [];

  for (let i = 0; i < queue.length; i++) {
    const fn = amplitudeInstance[queue[i][0]];
    if (typeof fn === 'function') {
      fn.apply(amplitudeInstance, queue[i][1]);
    }
  }
=======
export const identify = (identify: Identify, eventOptions?: EventOptions) => {
  return _identify(undefined, undefined, identify, eventOptions);
};

export const groupIdentify = (
  groupType: string,
  groupName: string | string[],
  identify: Identify,
  eventOptions?: EventOptions,
) => {
  return _groupIdentify(undefined, undefined, groupType, groupName, identify, eventOptions);
>>>>>>> 45da420d
};<|MERGE_RESOLUTION|>--- conflicted
+++ resolved
@@ -47,8 +47,18 @@
   updateCookies(config);
 };
 
-<<<<<<< HEAD
-export const track = _track;
+export const identify = (identify: Identify, eventOptions?: EventOptions) => {
+  return _identify(undefined, undefined, identify, eventOptions);
+};
+
+export const groupIdentify = (
+  groupType: string,
+  groupName: string | string[],
+  identify: Identify,
+  eventOptions?: EventOptions,
+) => {
+  return _groupIdentify(undefined, undefined, groupType, groupName, identify, eventOptions);
+};
 
 export const runQueuedFunctions = function (amplitudeInstance: Amplitude) {
   const queue = amplitudeInstance._q;
@@ -60,17 +70,4 @@
       fn.apply(amplitudeInstance, queue[i][1]);
     }
   }
-=======
-export const identify = (identify: Identify, eventOptions?: EventOptions) => {
-  return _identify(undefined, undefined, identify, eventOptions);
-};
-
-export const groupIdentify = (
-  groupType: string,
-  groupName: string | string[],
-  identify: Identify,
-  eventOptions?: EventOptions,
-) => {
-  return _groupIdentify(undefined, undefined, groupType, groupName, identify, eventOptions);
->>>>>>> 45da420d
 };