--- conflicted
+++ resolved
@@ -100,11 +100,8 @@
               pageViews: this.config.autocapture,
               sessions: this.config.autocapture,
               elementInteractions: this.config.autocapture,
-<<<<<<< HEAD
               webVitals: this.config.autocapture,
-=======
               frustrationInteractions: this.config.autocapture,
->>>>>>> e3217444
               ...transformedAutocaptureRemoteConfig,
             };
           }
