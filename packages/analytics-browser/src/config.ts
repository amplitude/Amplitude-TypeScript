--- conflicted
+++ resolved
@@ -148,13 +148,8 @@
     sessionTimeout,
     deviceId: createDeviceId(cookies?.deviceId, options?.deviceId, queryParams.deviceId),
     optOut: options?.optOut ?? Boolean(cookies?.optOut),
-<<<<<<< HEAD
-    sessionId: createSessionId(cookies?.sessionId, options?.sessionId, cookies?.lastEventTime, sessionTimeout),
+    sessionId: (await cookieStorage.get(cookieName))?.sessionId ?? options?.sessionId,
     storageProvider: await createEventsStorage(options),
-=======
-    sessionId: cookieStorage.get(cookieName)?.sessionId ?? options?.sessionId,
-    storageProvider: createEventsStorage(options),
->>>>>>> 139379f5
     trackingOptions: { ...defaultConfig.trackingOptions, ...options?.trackingOptions },
     transportProvider: options?.transportProvider ?? createTransport(options?.transport),
   });
@@ -165,51 +160,30 @@
   baseConfig = getDefaultConfig(),
 ): Promise<Storage<UserSession>> => {
   const options = { ...baseConfig, ...overrides };
-<<<<<<< HEAD
-  let cookieStorage = overrides?.cookieStorage;
+  const cookieStorage = overrides?.cookieStorage;
   if (!cookieStorage || !(await cookieStorage.isEnabled())) {
-    cookieStorage = new CookieStorage({
-      domain: options.domain,
-      expirationDays: options.cookieExpiration,
-      sameSite: options.cookieSameSite,
-      secure: options.cookieSecure,
-    });
-    if (options.disableCookies || !(await cookieStorage.isEnabled())) {
-      cookieStorage = new LocalStorage();
-      if (!(await cookieStorage.isEnabled())) {
-        cookieStorage = new MemoryStorage();
-      }
-    }
-=======
-  const cookieStorage = overrides?.cookieStorage;
-  if (!cookieStorage || !cookieStorage.isEnabled()) {
     return createFlexibleStorage<UserSession>(options);
->>>>>>> 139379f5
   }
   return cookieStorage;
 };
 
-<<<<<<< HEAD
-export const createEventsStorage = async (overrides?: BrowserOptions): Promise<Storage<Event[]>> => {
-=======
-export const createFlexibleStorage = <T>(options: BrowserOptions): Storage<T> => {
+export const createFlexibleStorage = async <T>(options: BrowserOptions): Promise<Storage<T>> => {
   let storage: Storage<T> = new CookieStorage({
     domain: options.domain,
     expirationDays: options.cookieExpiration,
     sameSite: options.cookieSameSite,
     secure: options.cookieSecure,
   });
-  if (options.disableCookies || !storage.isEnabled()) {
+  if (options.disableCookies || !(await storage.isEnabled())) {
     storage = new LocalStorage();
-    if (!storage.isEnabled()) {
+    if (!(await storage.isEnabled())) {
       storage = new MemoryStorage();
     }
   }
   return storage;
 };
 
-export const createEventsStorage = (overrides?: BrowserOptions) => {
->>>>>>> 139379f5
+export const createEventsStorage = async (overrides?: BrowserOptions): Promise<Storage<Event[]>> => {
   let eventsStorage = overrides?.storageProvider;
   if (!eventsStorage || !(await eventsStorage.isEnabled())) {
     eventsStorage = new LocalStorage();
