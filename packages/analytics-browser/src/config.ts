--- conflicted
+++ resolved
@@ -1,22 +1,12 @@
-<<<<<<< HEAD
-import { BrowserConfig, InitOptions } from '@amplitude/analytics-types';
+import { BrowserOptions, BrowserConfig as IBrowserConfig, Storage, UserSession } from '@amplitude/analytics-types';
+import { Config, getConfig as _getConfig } from '@amplitude/analytics-core';
 
-=======
-import { FetchTransport } from './transports/fetch';
-import { getConfig as _getConfig, Config } from '@amplitude/analytics-core';
-import { BrowserConfig as IBrowserConfig, BrowserOptions, Storage, UserSession } from '@amplitude/analytics-types';
-import { LocalStorage } from './storage/local-storage';
->>>>>>> e23a563c
 import { CookieStorage } from './storage/cookie';
 import { FetchTransport } from './transports/fetch';
 import { LocalStorage } from './storage/local-storage';
 import { MemoryStorage } from './storage/memory';
-<<<<<<< HEAD
-import { getConfig as _getConfig } from '@amplitude/analytics-core';
-=======
+import { getCookieName } from './session-manager';
 import { getQueryParams } from './utils/query-params';
-import { getCookieName } from './session-manager';
->>>>>>> e23a563c
 
 export const defaultConfig = {
   cookieExpiration: 365,
@@ -24,7 +14,6 @@
   cookieSecure: false,
   disableCookies: false,
   domain: '',
-<<<<<<< HEAD
   storageProvider: new MemoryStorage(),
   trackingOptions: {
     city: true,
@@ -42,10 +31,7 @@
     versionName: true,
   },
   transportProvider: new FetchTransport(),
-=======
-  transportProvider: new FetchTransport(),
   sessionTimeout: 30 * 60 * 1000,
->>>>>>> e23a563c
 };
 
 export class BrowserConfig extends Config implements IBrowserConfig {
