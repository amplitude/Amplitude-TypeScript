--- conflicted
+++ resolved
@@ -344,52 +344,9 @@
 });
 
 describe('getNetworkTrackingConfig', () => {
-<<<<<<< HEAD
-  test('should return object when autocapture.networkTracking is set', () => {
-    const config = getNetworkTrackingConfig({
-      autocapture: {
-        networkTracking: {
-          ignoreAmplitudeRequests: true,
-          ignoreHosts: ['example.com'],
-          captureRules: [
-            {
-              hosts: ['example.com'],
-              statusCodeRange: '500-599',
-            },
-          ],
-        },
-      },
-    });
-
-    expect(config?.ignoreAmplitudeRequests).toBe(true);
-    expect(config?.ignoreHosts).toEqual(['example.com']);
-    expect(config?.captureRules).toEqual([
-      {
-        hosts: ['example.com'],
-        statusCodeRange: '500-599',
-      },
-    ]);
-  });
-
-  test('should return undefined when networkTracking is not defined', () => {
-    const config = getNetworkTrackingConfig({
-      networkTrackingOptions: undefined,
-    });
-    expect(config).toBeUndefined();
-  });
-
-  test('should return undefined when autocapture.networkTracking is undefined', () => {
-    const config = getNetworkTrackingConfig({
-      autocapture: {
-        elementInteractions: true,
-        sessions: true,
-      },
-      networkTrackingOptions: {
-=======
   test('should return autocapture.networkTracking if it is an object', () => {
     const autocapture = {
       networkTracking: {
->>>>>>> 121abc7e
         ignoreAmplitudeRequests: true,
         ignoreHosts: ['example.com'],
         captureRules: [
