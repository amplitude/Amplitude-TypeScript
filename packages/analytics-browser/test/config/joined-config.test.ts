import { createRemoteConfigFetch, RemoteConfigFetch } from '@amplitude/analytics-remote-config';
import {
  BrowserJoinedConfigGenerator,
  createBrowserJoinedConfigGenerator,
  BrowserRemoteConfig,
} from '../../src/config/joined-config';
import { createConfigurationMock } from '../helpers/mock';
import {
  RequestMetadata,
  BrowserConfig as IBrowserConfig,
  type BrowserConfig,
  type ElementInteractionsOptions,
} from '@amplitude/analytics-core';

jest.mock('@amplitude/analytics-remote-config', () => ({
  createRemoteConfigFetch: jest.fn(),
}));

function expectIsAutocaptureObjectWithElementInteractions(config: BrowserConfig): asserts config is BrowserConfig & {
  autocapture: BrowserConfig['autocapture'] & { elementInteractions: ElementInteractionsOptions };
} {
  expect(config).toHaveProperty('autocapture');
  expect(config.autocapture).toHaveProperty('elementInteractions');
}

describe('joined-config', () => {
  let localConfig: IBrowserConfig;
  let mockRemoteConfigFetch: RemoteConfigFetch<BrowserRemoteConfig>;
  let generator: BrowserJoinedConfigGenerator;
  const metrics = {
    fetchTimeAPISuccess: 100,
  };

  beforeEach(() => {
    localConfig = { ...createConfigurationMock(), defaultTracking: false, autocapture: false };

    mockRemoteConfigFetch = {
      getRemoteConfig: jest.fn().mockResolvedValue({
        defaultTracking: true,
        autocapture: true,
      }),
      metrics: metrics,
    };

    // Mock the createRemoteConfigFetch to return the mockRemoteConfigFetch
    (createRemoteConfigFetch as jest.MockedFunction<typeof createRemoteConfigFetch>).mockResolvedValue(
      mockRemoteConfigFetch,
    );

    generator = new BrowserJoinedConfigGenerator(localConfig);
  });

  afterEach(() => {
    jest.clearAllMocks();
  });

  describe('BrowserJoinedConfigGenerator', () => {
    describe('constructor', () => {
      test('should set localConfig', () => {
        expect(generator.config).toEqual(localConfig);
        expect(generator.remoteConfigFetch).toBeUndefined();
      });
    });

    describe('initialize', () => {
      test('should set remoteConfigFetch', async () => {
        await generator.initialize();

        expect(generator.remoteConfigFetch).not.toBeUndefined();
        expect(createRemoteConfigFetch).toHaveBeenCalledWith({
          localConfig,
          configKeys: ['analyticsSDK'],
        });
        expect(generator.remoteConfigFetch).toBe(mockRemoteConfigFetch);
      });
    });

    describe('generateJoinedConfig', () => {
      test('should disable elementInteractions if remote config sets it to false', async () => {
        localConfig = createConfigurationMock(
          createConfigurationMock({
            autocapture: true,
          }),
        );
        generator = new BrowserJoinedConfigGenerator(localConfig);
        const remoteConfig = {
          autocapture: {
            elementInteractions: false,
          },
        };
        mockRemoteConfigFetch = {
          getRemoteConfig: jest.fn().mockResolvedValue(remoteConfig),
          metrics: metrics,
        };
        // Mock the createRemoteConfigFetch to return the mockRemoteConfigFetch
        (createRemoteConfigFetch as jest.MockedFunction<typeof createRemoteConfigFetch>).mockResolvedValue(
          mockRemoteConfigFetch,
        );

        const expectedAutocapture = {
          sessions: true,
          fileDownloads: true,
          formInteractions: true,
          pageViews: true,
          attribution: true,
          elementInteractions: false,
<<<<<<< HEAD
          webVitals: true,
=======
          frustrationInteractions: true,
>>>>>>> e3217444
        };

        await generator.initialize();
        expect(generator.config.autocapture).toBe(true);
        const joinedConfig = await generator.generateJoinedConfig();
        expect(joinedConfig.autocapture).toStrictEqual(expectedAutocapture);
        expect(joinedConfig.defaultTracking).toStrictEqual(expectedAutocapture);
      });

      test('should disable defaultTracking if remote config sets it to false', async () => {
        localConfig = createConfigurationMock(
          createConfigurationMock({
            autocapture: true,
            defaultTracking: true,
          }),
        );
        generator = new BrowserJoinedConfigGenerator(localConfig);
        const remoteConfig = {
          autocapture: {
            fileDownloads: false,
            formInteractions: false,
            pageViews: false,
            attribution: false,
            sessions: false,
            webVitals: false,
          },
        };
        mockRemoteConfigFetch = {
          getRemoteConfig: jest.fn().mockResolvedValue(remoteConfig),
          metrics: metrics,
        };
        // Mock the createRemoteConfigFetch to return the mockRemoteConfigFetch
        (createRemoteConfigFetch as jest.MockedFunction<typeof createRemoteConfigFetch>).mockResolvedValue(
          mockRemoteConfigFetch,
        );

        const expectedAutocapture = {
          fileDownloads: false,
          formInteractions: false,
          pageViews: false,
          attribution: false,
          sessions: false,
          elementInteractions: true,
<<<<<<< HEAD
          webVitals: false,
=======
          frustrationInteractions: true,
>>>>>>> e3217444
        };

        await generator.initialize();
        expect(generator.config.defaultTracking).toBe(true);
        expect(generator.config.autocapture).toBe(true);
        const joinedConfig = await generator.generateJoinedConfig();
        expect(joinedConfig.defaultTracking).toStrictEqual(expectedAutocapture);
        expect(joinedConfig.autocapture).toStrictEqual(expectedAutocapture);
      });

      test.each([
        {
          sessions: false,
          fileDownloads: false,
          formInteractions: false,
          attribution: false,
          pageViews: false,
<<<<<<< HEAD
          webVitals: false,
=======
          frustrationInteractions: false,
>>>>>>> e3217444
        },
        false,
      ])('should only enable elementInteractions if remote config only sets it to true', async (localAutocapture) => {
        localConfig = createConfigurationMock(
          createConfigurationMock({
            autocapture: localAutocapture,
          }),
        );
        generator = new BrowserJoinedConfigGenerator(localConfig);
        const remoteConfig = {
          autocapture: {
            elementInteractions: true,
          },
        };
        mockRemoteConfigFetch = {
          getRemoteConfig: jest.fn().mockResolvedValue(remoteConfig),
          metrics: metrics,
        };
        // Mock the createRemoteConfigFetch to return the mockRemoteConfigFetch
        (createRemoteConfigFetch as jest.MockedFunction<typeof createRemoteConfigFetch>).mockResolvedValue(
          mockRemoteConfigFetch,
        );

        const expectedJoinedConfig = {
          sessions: false,
          fileDownloads: false,
          formInteractions: false,
          attribution: false,
          pageViews: false,
          elementInteractions: true,
<<<<<<< HEAD
          webVitals: false,
=======
          frustrationInteractions: false,
>>>>>>> e3217444
        };

        await generator.initialize();
        expect(generator.config.autocapture).toBe(localAutocapture);
        const joinedConfig = await generator.generateJoinedConfig();
        expect(joinedConfig.autocapture).toStrictEqual(expectedJoinedConfig);
        expect(joinedConfig.defaultTracking).toStrictEqual(expectedJoinedConfig);
      });

      test('should use remote autocapture if local autocapture is undefined', async () => {
        localConfig = createConfigurationMock(createConfigurationMock({}));
        generator = new BrowserJoinedConfigGenerator(localConfig);
        const remoteConfig = {
          autocapture: {
            elementInteractions: false,
          },
        };
        mockRemoteConfigFetch = {
          getRemoteConfig: jest.fn().mockResolvedValue(remoteConfig),
          metrics: metrics,
        };
        // Mock the createRemoteConfigFetch to return the mockRemoteConfigFetch
        (createRemoteConfigFetch as jest.MockedFunction<typeof createRemoteConfigFetch>).mockResolvedValue(
          mockRemoteConfigFetch,
        );

        await generator.initialize();
        expect(generator.config.autocapture).toBe(undefined);
        const joinedConfig = await generator.generateJoinedConfig();
        expect(joinedConfig.autocapture).toStrictEqual(remoteConfig.autocapture);
        expect(joinedConfig.defaultTracking).toStrictEqual(remoteConfig.autocapture);
      });

      test.each([true, false])(
        'should overwrite local autocapture if remote autocapture is boolean',
        async (remoteAutocapture) => {
          localConfig = createConfigurationMock(createConfigurationMock({}));
          generator = new BrowserJoinedConfigGenerator(localConfig);
          const remoteConfig = {
            autocapture: remoteAutocapture,
          };
          mockRemoteConfigFetch = {
            getRemoteConfig: jest.fn().mockResolvedValue(remoteConfig),
            metrics: metrics,
          };
          // Mock the createRemoteConfigFetch to return the mockRemoteConfigFetch
          (createRemoteConfigFetch as jest.MockedFunction<typeof createRemoteConfigFetch>).mockResolvedValue(
            mockRemoteConfigFetch,
          );

          await generator.initialize();
          expect(generator.config.autocapture).toBe(undefined);
          const joinedConfig = await generator.generateJoinedConfig();
          expect(joinedConfig.autocapture).toStrictEqual(remoteAutocapture);
          expect(joinedConfig.defaultTracking).toStrictEqual(remoteAutocapture);
        },
      );

      test('should handle getRemoteConfig error', async () => {
        const error = new Error('Mocked completeRequest error');
        (mockRemoteConfigFetch.getRemoteConfig as jest.Mock).mockRejectedValue(error);

        const logError = jest.spyOn(localConfig.loggerProvider, 'error');

        await generator.initialize();
        const joinedConfig = await generator.generateJoinedConfig();
        expect(joinedConfig).toEqual(localConfig);
        expect(logError).toHaveBeenCalledWith('Failed to fetch remote configuration because of error: ', error);
      });

      test('should merge local and remote config', async () => {
        await generator.initialize();
        expect(generator.config.defaultTracking).toBe(false);
        const joinedConfig = await generator.generateJoinedConfig();
        const expectedConfig = localConfig;
        expectedConfig.defaultTracking = true;

        expect(mockRemoteConfigFetch.getRemoteConfig).toHaveBeenCalledWith(
          'analyticsSDK',
          'browserSDK',
          localConfig.sessionId,
        );
        // expectedConfig also includes protected properties
        expect(joinedConfig).toEqual(expectedConfig);
      });

      test('should use local config if remoteConfigFetch is not set', async () => {
        expect(generator.remoteConfigFetch).toBeUndefined();
        const joinedConfig = await generator.generateJoinedConfig();
        expect(joinedConfig).toEqual(localConfig);
      });

      test.each([undefined, new RequestMetadata()])('should set requestMetadata', async (requestMetadata) => {
        await generator.initialize();
        generator.config.requestMetadata = requestMetadata;
        const joinedConfig = await generator.generateJoinedConfig();
        expect(joinedConfig.requestMetadata).not.toBeUndefined();
      });

      test('should set remote config fetch time API success', async () => {
        mockRemoteConfigFetch = {
          getRemoteConfig: jest.fn().mockResolvedValue({
            defaultTracking: true,
            autocapture: true,
          }),
          metrics: {
            fetchTimeAPISuccess: 100,
          },
        };

        // Mock the createRemoteConfigFetch to return the mockRemoteConfigFetch
        (createRemoteConfigFetch as jest.MockedFunction<typeof createRemoteConfigFetch>).mockResolvedValue(
          mockRemoteConfigFetch,
        );

        await generator.initialize();
        const joinedConfig = await generator.generateJoinedConfig();
        expect(joinedConfig.requestMetadata?.sdk.metrics.histogram.remote_config_fetch_time_API_success).toBe(100);
        expect(joinedConfig.requestMetadata?.sdk.metrics.histogram.remote_config_fetch_time_API_fail).toBe(undefined);
        expect(joinedConfig.requestMetadata?.sdk.metrics.histogram.remote_config_fetch_time_IDB).toBe(undefined);
      });

      test('should set remote config fetch time API fail', async () => {
        mockRemoteConfigFetch = {
          getRemoteConfig: jest.fn().mockResolvedValue({
            defaultTracking: true,
            autocapture: true,
          }),
          metrics: {
            fetchTimeAPIFail: 100,
          },
        };

        // Mock the createRemoteConfigFetch to return the mockRemoteConfigFetch
        (createRemoteConfigFetch as jest.MockedFunction<typeof createRemoteConfigFetch>).mockResolvedValue(
          mockRemoteConfigFetch,
        );

        await generator.initialize();
        const joinedConfig = await generator.generateJoinedConfig();
        expect(joinedConfig.requestMetadata?.sdk.metrics.histogram.remote_config_fetch_time_API_success).toBe(
          undefined,
        );
        expect(joinedConfig.requestMetadata?.sdk.metrics.histogram.remote_config_fetch_time_API_fail).toBe(100);
        expect(joinedConfig.requestMetadata?.sdk.metrics.histogram.remote_config_fetch_time_IDB).toBe(undefined);
      });

      test('should convert pageUrlAllowlistRegex strings to RegExp objects and combine with pageUrlAllowlist', async () => {
        localConfig = createConfigurationMock(createConfigurationMock({}));
        generator = new BrowserJoinedConfigGenerator(localConfig);

        const remoteConfig = {
          autocapture: {
            elementInteractions: {
              pageUrlAllowlist: ['exact-match.com', 'another-exact-match.com'],
              pageUrlAllowlistRegex: ['^https://.*\\.example\\.com$', '.*\\.amplitude\\.com$'],
            },
          },
        };

        mockRemoteConfigFetch = {
          getRemoteConfig: jest.fn().mockResolvedValue(remoteConfig),
          metrics: metrics,
        };

        (createRemoteConfigFetch as jest.MockedFunction<typeof createRemoteConfigFetch>).mockResolvedValue(
          mockRemoteConfigFetch,
        );

        await generator.initialize();
        const joinedConfig = await generator.generateJoinedConfig();

        // Verify the combined pageUrlAllowlist contains both exact matches and RegExp objects
        expectIsAutocaptureObjectWithElementInteractions(joinedConfig);
        const elementInteractions = joinedConfig.autocapture?.elementInteractions;

        const pageUrlAllowlist = elementInteractions.pageUrlAllowlist;
        expect(Array.isArray(pageUrlAllowlist)).toBe(true);
        expect(pageUrlAllowlist?.length).toBe(4);

        // First two items should be strings
        expect(pageUrlAllowlist?.[0]).toBe('exact-match.com');
        expect(pageUrlAllowlist?.[1]).toBe('another-exact-match.com');

        // Last two items should be RegExp objects
        expect(pageUrlAllowlist?.[2]).toBeInstanceOf(RegExp);
        expect(pageUrlAllowlist?.[3]).toBeInstanceOf(RegExp);
        expect(pageUrlAllowlist?.[2].toString()).toBe(new RegExp('^https://.*\\.example\\.com$').toString());
        expect(pageUrlAllowlist?.[3].toString()).toBe(new RegExp('.*\\.amplitude\\.com$').toString());

        // pageUrlAllowlistRegex should have been removed
        expect(elementInteractions).not.toHaveProperty('pageUrlAllowlistRegex');
      });

      test('should handle empty pageUrlAllowlist when pageUrlAllowlistRegex is provided', async () => {
        localConfig = createConfigurationMock(createConfigurationMock({}));
        generator = new BrowserJoinedConfigGenerator(localConfig);

        const remoteConfig = {
          autocapture: {
            elementInteractions: {
              pageUrlAllowlistRegex: ['^https://.*\\.example\\.com$', '.*\\.amplitude\\.com$'],
            },
          },
        };

        mockRemoteConfigFetch = {
          getRemoteConfig: jest.fn().mockResolvedValue(remoteConfig),
          metrics: metrics,
        };

        (createRemoteConfigFetch as jest.MockedFunction<typeof createRemoteConfigFetch>).mockResolvedValue(
          mockRemoteConfigFetch,
        );

        await generator.initialize();
        const joinedConfig = await generator.generateJoinedConfig();

        // Verify the pageUrlAllowlist contains only RegExp objects
        expectIsAutocaptureObjectWithElementInteractions(joinedConfig);
        const elementInteractions = joinedConfig.autocapture?.elementInteractions;

        const pageUrlAllowlist = elementInteractions.pageUrlAllowlist;
        expect(Array.isArray(pageUrlAllowlist)).toBe(true);
        expect(pageUrlAllowlist?.length).toBe(2);

        // Both items should be RegExp objects
        expect(pageUrlAllowlist?.[0]).toBeInstanceOf(RegExp);
        expect(pageUrlAllowlist?.[1]).toBeInstanceOf(RegExp);
        expect(pageUrlAllowlist?.[0].toString()).toBe(new RegExp('^https://.*\\.example\\.com$').toString());
        expect(pageUrlAllowlist?.[1].toString()).toBe(new RegExp('.*\\.amplitude\\.com$').toString());

        // pageUrlAllowlistRegex should have been removed
        expect(elementInteractions).not.toHaveProperty('pageUrlAllowlistRegex');
      });

      test('should skip and warn on invalid regex patterns', async () => {
        localConfig = createConfigurationMock(createConfigurationMock({}));
        generator = new BrowserJoinedConfigGenerator(localConfig);

        const remoteConfig = {
          autocapture: {
            elementInteractions: {
              pageUrlAllowlistRegex: ['^https://.*\\.example\\.com$', '***', '.*\\.amplitude\\.com$'],
            },
          },
        };

        mockRemoteConfigFetch = {
          getRemoteConfig: jest.fn().mockResolvedValue(remoteConfig),
          metrics: metrics,
        };
        const logWarn = jest.spyOn(localConfig.loggerProvider, 'warn');

        (createRemoteConfigFetch as jest.MockedFunction<typeof createRemoteConfigFetch>).mockResolvedValue(
          mockRemoteConfigFetch,
        );

        await generator.initialize();
        const joinedConfig = await generator.generateJoinedConfig();

        // Verify the pageUrlAllowlist contains only RegExp objects
        expectIsAutocaptureObjectWithElementInteractions(joinedConfig);
        const elementInteractions = joinedConfig.autocapture?.elementInteractions;

        const pageUrlAllowlist = elementInteractions.pageUrlAllowlist;
        expect(Array.isArray(pageUrlAllowlist)).toBe(true);
        expect(pageUrlAllowlist?.length).toBe(2);

        // Both items should be RegExp objects
        expect(pageUrlAllowlist?.[0]).toBeInstanceOf(RegExp);
        expect(pageUrlAllowlist?.[1]).toBeInstanceOf(RegExp);
        expect(pageUrlAllowlist?.[0].toString()).toBe(new RegExp('^https://.*\\.example\\.com$').toString());
        expect(pageUrlAllowlist?.[1].toString()).toBe(new RegExp('.*\\.amplitude\\.com$').toString());

        // pageUrlAllowlistRegex should have been removed
        expect(elementInteractions).not.toHaveProperty('pageUrlAllowlistRegex');

        expect(logWarn).toHaveBeenCalledWith('Invalid regex pattern: ***', expect.any(Error));
      });

      test('should not fail or override pageUrlAllowlist when pageUrlAllowlistRegex is undefined', async () => {
        localConfig = createConfigurationMock({});
        generator = new BrowserJoinedConfigGenerator(localConfig);

        // Define the remote configuration with an existing exact match allowlist and pageUrlAllowlistRegex as undefined
        const remoteConfig = {
          autocapture: {
            elementInteractions: {
              pageUrlAllowlist: ['existing-domain.com', 'another-domain.net'],
            },
          },
        };

        mockRemoteConfigFetch = {
          getRemoteConfig: jest.fn().mockResolvedValue(remoteConfig),
          metrics: metrics,
        };

        (createRemoteConfigFetch as jest.MockedFunction<typeof createRemoteConfigFetch>).mockResolvedValue(
          mockRemoteConfigFetch,
        );

        // Act: Initialize the generator and generate the joined configuration
        await generator.initialize();
        const joinedConfig = await generator.generateJoinedConfig();

        // Assert: Verify that the original pageUrlAllowlist remains unchanged
        // Ensure the autocapture and elementInteractions objects exist in the joined config
        expectIsAutocaptureObjectWithElementInteractions(joinedConfig);
        const elementInteractions = joinedConfig.autocapture?.elementInteractions;
        expect(elementInteractions).toBeDefined();

        const pageUrlAllowlist = elementInteractions.pageUrlAllowlist;
        expect(Array.isArray(pageUrlAllowlist)).toBe(true);
        // Expect the list to have the original exact match strings
        expect(pageUrlAllowlist?.length).toBe(2);

        // Verify that the elements in the allowlist are the original strings
        expect(pageUrlAllowlist?.[0]).toBe('existing-domain.com');
        expect(pageUrlAllowlist?.[1]).toBe('another-domain.net');

        // Assert: Verify that the pageUrlAllowlistRegex property has been removed (even if it was undefined)
        expect(elementInteractions).not.toHaveProperty('pageUrlAllowlistRegex');
      });
    });
  });

  describe('createBrowserJoinedConfigGenerator', () => {
    test('should create joined config generator', async () => {
      const generator = await createBrowserJoinedConfigGenerator(localConfig);

      expect(generator.config).toEqual(localConfig);
      expect(generator.remoteConfigFetch).toBe(mockRemoteConfigFetch);
    });
  });
});<|MERGE_RESOLUTION|>--- conflicted
+++ resolved
@@ -104,11 +104,8 @@
           pageViews: true,
           attribution: true,
           elementInteractions: false,
-<<<<<<< HEAD
           webVitals: true,
-=======
           frustrationInteractions: true,
->>>>>>> e3217444
         };
 
         await generator.initialize();
@@ -152,11 +149,8 @@
           attribution: false,
           sessions: false,
           elementInteractions: true,
-<<<<<<< HEAD
           webVitals: false,
-=======
           frustrationInteractions: true,
->>>>>>> e3217444
         };
 
         await generator.initialize();
@@ -174,11 +168,8 @@
           formInteractions: false,
           attribution: false,
           pageViews: false,
-<<<<<<< HEAD
           webVitals: false,
-=======
           frustrationInteractions: false,
->>>>>>> e3217444
         },
         false,
       ])('should only enable elementInteractions if remote config only sets it to true', async (localAutocapture) => {
@@ -209,11 +200,8 @@
           attribution: false,
           pageViews: false,
           elementInteractions: true,
-<<<<<<< HEAD
           webVitals: false,
-=======
           frustrationInteractions: false,
->>>>>>> e3217444
         };
 
         await generator.initialize();
