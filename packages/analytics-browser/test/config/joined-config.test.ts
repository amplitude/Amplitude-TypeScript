--- conflicted
+++ resolved
@@ -5,17 +5,12 @@
   BrowserRemoteConfig,
 } from '../../src/config/joined-config';
 import { createConfigurationMock } from '../helpers/mock';
-<<<<<<< HEAD
-import { RequestMetadata, BrowserConfig as IBrowserConfig } from '@amplitude/analytics-core';
-import { NetworkTrackingOptions } from '@amplitude/analytics-types';
-=======
 import {
   RequestMetadata,
   BrowserConfig as IBrowserConfig,
   type BrowserConfig,
   type ElementInteractionsOptions,
 } from '@amplitude/analytics-core';
->>>>>>> ba2deb67
 
 jest.mock('@amplitude/analytics-remote-config', () => ({
   createRemoteConfigFetch: jest.fn(),
@@ -345,52 +340,6 @@
         expect(joinedConfig.requestMetadata?.sdk.metrics.histogram.remote_config_fetch_time_IDB).toBe(undefined);
       });
 
-<<<<<<< HEAD
-      describe('networkTrackingOptions', () => {
-        test('ignoreAmplitudeRequests is true by default', async () => {
-          localConfig = createConfigurationMock(
-            createConfigurationMock({
-              networkTrackingOptions: {
-                ignoreAmplitudeRequests: true,
-                captureRules: [
-                  {
-                    hosts: ['example.com'],
-                    statusCodeRange: ['200'],
-                    slowThreshold: 10,
-                  },
-                  {
-                    hosts: ['*'],
-                    statusCodeRange: ['0', '500-599'],
-                  },
-                ],
-              },
-              autocapture: true,
-            }),
-          );
-          generator = new BrowserJoinedConfigGenerator(localConfig);
-          const remoteConfig = {
-            autocapture: {},
-          };
-          mockRemoteConfigFetch = {
-            getRemoteConfig: jest.fn().mockResolvedValue(remoteConfig),
-            metrics: metrics,
-          };
-          // Mock the createRemoteConfigFetch to return the mockRemoteConfigFetch
-          (createRemoteConfigFetch as jest.MockedFunction<typeof createRemoteConfigFetch>).mockResolvedValue(
-            mockRemoteConfigFetch,
-          );
-          await generator.initialize();
-          const joinedConfig = await generator.generateJoinedConfig();
-          const networkTrackingOptions = joinedConfig.networkTrackingOptions as NetworkTrackingOptions;
-          expect(networkTrackingOptions.ignoreAmplitudeRequests).toBe(true);
-          expect(networkTrackingOptions.captureRules?.[0].hosts).toEqual(['example.com']);
-          expect(networkTrackingOptions.captureRules?.[0].statusCodeRange).toEqual(['200']);
-          expect(networkTrackingOptions.captureRules?.[0].slowThreshold).toEqual(10);
-          expect(networkTrackingOptions.captureRules?.[1].hosts).toEqual(['*']);
-          expect(networkTrackingOptions.captureRules?.[1].statusCodeRange).toEqual(['0', '500-599']);
-          expect(networkTrackingOptions.captureRules?.[1].slowThreshold).toEqual(undefined);
-        });
-=======
       test('should convert pageUrlAllowlistRegex strings to RegExp objects and combine with pageUrlAllowlist', async () => {
         localConfig = createConfigurationMock(createConfigurationMock({}));
         generator = new BrowserJoinedConfigGenerator(localConfig);
@@ -568,7 +517,6 @@
 
         // Assert: Verify that the pageUrlAllowlistRegex property has been removed (even if it was undefined)
         expect(elementInteractions).not.toHaveProperty('pageUrlAllowlistRegex');
->>>>>>> ba2deb67
       });
     });
   });
