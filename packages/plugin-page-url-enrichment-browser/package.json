{
  "name": "@amplitude/plugin-page-url-enrichment-browser",
<<<<<<< HEAD
  "version": "0.5.3-zen-observable-migration.1",
=======
  "version": "0.5.2",
>>>>>>> f68b67f8
  "description": "",
  "author": "Amplitude Inc",
  "homepage": "https://github.com/amplitude/Amplitude-TypeScript",
  "license": "MIT",
  "main": "lib/cjs/index.js",
  "module": "lib/esm/index.js",
  "types": "lib/esm/index.d.ts",
  "sideEffects": false,
  "publishConfig": {
    "access": "public",
    "tag": "latest"
  },
  "repository": {
    "type": "git",
    "url": "git+https://github.com/amplitude/Amplitude-TypeScript.git"
  },
  "scripts": {
    "build": "yarn bundle && yarn build:es5 && yarn build:esm",
    "bundle": "rollup --config rollup.config.js",
    "build:es5": "tsc -p ./tsconfig.es5.json",
    "build:esm": "tsc -p ./tsconfig.esm.json",
    "watch": "tsc -p ./tsconfig.esm.json --watch",
    "clean": "rimraf node_modules lib coverage",
    "fix": "yarn fix:eslint & yarn fix:prettier",
    "fix:eslint": "eslint '{src,test}/**/*.ts' --fix",
    "fix:prettier": "prettier --write \"{src,test}/**/*.ts\"",
    "lint": "yarn lint:eslint & yarn lint:prettier",
    "lint:eslint": "eslint '{src,test}/**/*.ts'",
    "lint:prettier": "prettier --check \"{src,test}/**/*.ts\"",
    "test": "jest",
    "typecheck": "tsc -p ./tsconfig.json"
  },
  "bugs": {
    "url": "https://github.com/amplitude/Amplitude-TypeScript/issues"
  },
  "dependencies": {
<<<<<<< HEAD
    "@amplitude/analytics-core": "2.32.0-zen-observable-migration.1",
=======
    "@amplitude/analytics-core": "^2.31.1",
>>>>>>> f68b67f8
    "tslib": "^2.4.1"
  },
  "devDependencies": {
    "@rollup/plugin-commonjs": "^23.0.4",
    "@rollup/plugin-node-resolve": "^15.0.1",
    "@rollup/plugin-typescript": "^10.0.1",
    "rollup": "^2.79.1",
    "rollup-plugin-execute": "^1.1.1",
    "rollup-plugin-gzip": "^3.1.0",
    "rollup-plugin-terser": "^7.0.2"
  },
  "files": [
    "lib"
  ]
}<|MERGE_RESOLUTION|>--- conflicted
+++ resolved
@@ -1,10 +1,6 @@
 {
   "name": "@amplitude/plugin-page-url-enrichment-browser",
-<<<<<<< HEAD
-  "version": "0.5.3-zen-observable-migration.1",
-=======
   "version": "0.5.2",
->>>>>>> f68b67f8
   "description": "",
   "author": "Amplitude Inc",
   "homepage": "https://github.com/amplitude/Amplitude-TypeScript",
@@ -41,11 +37,7 @@
     "url": "https://github.com/amplitude/Amplitude-TypeScript/issues"
   },
   "dependencies": {
-<<<<<<< HEAD
-    "@amplitude/analytics-core": "2.32.0-zen-observable-migration.1",
-=======
     "@amplitude/analytics-core": "^2.31.1",
->>>>>>> f68b67f8
     "tslib": "^2.4.1"
   },
   "devDependencies": {
