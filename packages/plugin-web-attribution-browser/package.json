{
  "name": "@amplitude/plugin-web-attribution-browser",
  "version": "2.1.44",
  "description": "",
  "author": "Amplitude Inc",
  "homepage": "https://github.com/amplitude/Amplitude-TypeScript",
  "license": "MIT",
  "main": "lib/cjs/index.js",
  "module": "lib/esm/index.js",
  "types": "lib/esm/index.d.ts",
  "sideEffects": false,
  "publishConfig": {
    "access": "public",
    "tag": "latest"
  },
  "repository": {
    "type": "git",
    "url": "git+https://github.com/amplitude/Amplitude-TypeScript.git"
  },
  "scripts": {
    "build": "yarn bundle && yarn build:es5 && yarn build:esm",
    "bundle": "rollup --config rollup.config.js",
    "build:es5": "tsc -p ./tsconfig.es5.json",
    "build:esm": "tsc -p ./tsconfig.esm.json",
    "clean": "rimraf node_modules lib coverage",
    "fix": "yarn fix:eslint & yarn fix:prettier",
    "fix:eslint": "eslint '{src,test}/**/*.ts' --fix",
    "fix:prettier": "prettier --write \"{src,test}/**/*.ts\"",
    "lint": "yarn lint:eslint & yarn lint:prettier",
    "lint:eslint": "eslint '{src,test}/**/*.ts'",
    "lint:prettier": "prettier --check \"{src,test}/**/*.ts\"",
    "test": "jest",
    "typecheck": "tsc -p ./tsconfig.json"
  },
  "bugs": {
    "url": "https://github.com/amplitude/Amplitude-TypeScript/issues"
  },
  "dependencies": {
    "@amplitude/analytics-client-common": "^2.3.18",
    "@amplitude/analytics-core": "^2.11.0",
    "@amplitude/analytics-types": "^2.9.1",
    "tslib": "^2.4.1"
  },
  "devDependencies": {
<<<<<<< HEAD
    "@amplitude/analytics-browser": "^2.17.0",
=======
    "@amplitude/analytics-browser": "^2.16.1",
>>>>>>> 22920fe2
    "@rollup/plugin-commonjs": "^23.0.4",
    "@rollup/plugin-node-resolve": "^15.0.1",
    "@rollup/plugin-typescript": "^10.0.1",
    "rollup": "^2.79.1",
    "rollup-plugin-execute": "^1.1.1",
    "rollup-plugin-gzip": "^3.1.0",
    "rollup-plugin-terser": "^7.0.2"
  },
  "files": [
    "lib"
  ]
}<|MERGE_RESOLUTION|>--- conflicted
+++ resolved
@@ -42,11 +42,7 @@
     "tslib": "^2.4.1"
   },
   "devDependencies": {
-<<<<<<< HEAD
-    "@amplitude/analytics-browser": "^2.17.0",
-=======
     "@amplitude/analytics-browser": "^2.16.1",
->>>>>>> 22920fe2
     "@rollup/plugin-commonjs": "^23.0.4",
     "@rollup/plugin-node-resolve": "^15.0.1",
     "@rollup/plugin-typescript": "^10.0.1",
