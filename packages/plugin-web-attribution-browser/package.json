--- conflicted
+++ resolved
@@ -37,13 +37,8 @@
     "url": "https://github.com/amplitude/Amplitude-TypeScript/issues"
   },
   "dependencies": {
-<<<<<<< HEAD
-    "@amplitude/analytics-client-common": "2.4.18",
+    "@amplitude/analytics-client-common": "2.4.19",
     "@amplitude/analytics-core": "workspace:*",
-=======
-    "@amplitude/analytics-client-common": "2.4.19",
-    "@amplitude/analytics-core": "2.35.0",
->>>>>>> 9b4b123b
     "@amplitude/analytics-types": "^2.11.0",
     "tslib": "^2.4.1"
   },
