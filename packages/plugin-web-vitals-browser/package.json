{
  "name": "@amplitude/plugin-web-vitals-browser",
<<<<<<< HEAD
  "version": "0.1.0-zen-observable-migration.1",
=======
  "version": "0.1.0-beta.35",
>>>>>>> f68b67f8
  "description": "",
  "author": "Amplitude Inc",
  "homepage": "https://github.com/amplitude/Amplitude-TypeScript",
  "license": "MIT",
  "main": "lib/cjs/index.js",
  "module": "lib/esm/index.js",
  "types": "lib/esm/index.d.ts",
  "sideEffects": false,
  "publishConfig": {
    "access": "public",
    "tag": "alpha"
  },
  "repository": {
    "type": "git",
    "url": "git+https://github.com/amplitude/Amplitude-TypeScript.git"
  },
  "scripts": {
    "build": "yarn bundle && yarn build:es5 && yarn build:esm",
    "bundle": "rollup --config rollup.config.js",
    "build:es5": "tsc -p ./tsconfig.es5.json",
    "build:esm": "tsc -p ./tsconfig.esm.json",
    "watch": "tsc -p ./tsconfig.esm.json --watch",
    "clean": "rimraf node_modules lib coverage",
    "fix": "yarn fix:eslint & yarn fix:prettier",
    "fix:eslint": "eslint '{src,test}/**/*.ts' --fix",
    "fix:prettier": "prettier --write \"{src,test}/**/*.ts\"",
    "lint": "yarn lint:eslint & yarn lint:prettier",
    "lint:eslint": "eslint '{src,test}/**/*.ts'",
    "lint:prettier": "prettier --check \"{src,test}/**/*.ts\"",
    "test": "jest",
    "typecheck": "tsc -p ./tsconfig.json",
    "version": "yarn version-file && yarn build",
    "version-file": "node -p \"'export const VERSION = \\'' + require('./package.json').version + '\\';'\" > src/version.ts"
  },
  "bugs": {
    "url": "https://github.com/amplitude/Amplitude-TypeScript/issues"
  },
  "dependencies": {
<<<<<<< HEAD
    "@amplitude/analytics-core": "2.32.0-zen-observable-migration.1",
=======
    "@amplitude/analytics-core": "^2.31.1",
>>>>>>> f68b67f8
    "rxjs": "^7.8.1",
    "tslib": "^2.4.1",
    "web-vitals": "^5.0.1"
  },
  "devDependencies": {
    "@rollup/plugin-commonjs": "^23.0.4",
    "@rollup/plugin-node-resolve": "^15.0.1",
    "@rollup/plugin-typescript": "^10.0.1",
    "css.escape": "^1.5.1",
    "rollup": "^2.79.1",
    "rollup-plugin-execute": "^1.1.1",
    "rollup-plugin-gzip": "^3.1.0",
    "rollup-plugin-terser": "^7.0.2"
  },
  "files": [
    "lib"
  ]
}<|MERGE_RESOLUTION|>--- conflicted
+++ resolved
@@ -1,10 +1,6 @@
 {
   "name": "@amplitude/plugin-web-vitals-browser",
-<<<<<<< HEAD
-  "version": "0.1.0-zen-observable-migration.1",
-=======
   "version": "0.1.0-beta.35",
->>>>>>> f68b67f8
   "description": "",
   "author": "Amplitude Inc",
   "homepage": "https://github.com/amplitude/Amplitude-TypeScript",
@@ -43,11 +39,7 @@
     "url": "https://github.com/amplitude/Amplitude-TypeScript/issues"
   },
   "dependencies": {
-<<<<<<< HEAD
-    "@amplitude/analytics-core": "2.32.0-zen-observable-migration.1",
-=======
     "@amplitude/analytics-core": "^2.31.1",
->>>>>>> f68b67f8
     "rxjs": "^7.8.1",
     "tslib": "^2.4.1",
     "web-vitals": "^5.0.1"
