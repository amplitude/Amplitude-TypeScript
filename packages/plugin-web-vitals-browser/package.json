{
  "name": "@amplitude/plugin-web-vitals-browser",
  "version": "0.1.0-zen-observable-migration.0",
  "description": "",
  "author": "Amplitude Inc",
  "homepage": "https://github.com/amplitude/Amplitude-TypeScript",
  "license": "MIT",
  "main": "lib/cjs/index.js",
  "module": "lib/esm/index.js",
  "types": "lib/esm/index.d.ts",
  "sideEffects": false,
  "publishConfig": {
    "access": "public",
    "tag": "alpha"
  },
  "repository": {
    "type": "git",
    "url": "git+https://github.com/amplitude/Amplitude-TypeScript.git"
  },
  "scripts": {
    "build": "yarn bundle && yarn build:es5 && yarn build:esm",
    "bundle": "rollup --config rollup.config.js",
    "build:es5": "tsc -p ./tsconfig.es5.json",
    "build:esm": "tsc -p ./tsconfig.esm.json",
    "watch": "tsc -p ./tsconfig.esm.json --watch",
    "clean": "rimraf node_modules lib coverage",
    "fix": "yarn fix:eslint & yarn fix:prettier",
    "fix:eslint": "eslint '{src,test}/**/*.ts' --fix",
    "fix:prettier": "prettier --write \"{src,test}/**/*.ts\"",
    "lint": "yarn lint:eslint & yarn lint:prettier",
    "lint:eslint": "eslint '{src,test}/**/*.ts'",
    "lint:prettier": "prettier --check \"{src,test}/**/*.ts\"",
    "test": "jest",
    "typecheck": "tsc -p ./tsconfig.json",
    "version": "yarn version-file && yarn build",
    "version-file": "node -p \"'export const VERSION = \\'' + require('./package.json').version + '\\';'\" > src/version.ts"
  },
  "bugs": {
    "url": "https://github.com/amplitude/Amplitude-TypeScript/issues"
  },
  "dependencies": {
<<<<<<< HEAD
    "@amplitude/analytics-core": "^2.31.0",
=======
    "@amplitude/analytics-core": "2.32.0-zen-observable-migration.0",
    "rxjs": "^7.8.1",
>>>>>>> 3137bf52
    "tslib": "^2.4.1",
    "web-vitals": "^5.0.1"
  },
  "devDependencies": {
    "@rollup/plugin-commonjs": "^23.0.4",
    "@rollup/plugin-node-resolve": "^15.0.1",
    "@rollup/plugin-typescript": "^10.0.1",
    "css.escape": "^1.5.1",
    "rollup": "^2.79.1",
    "rollup-plugin-execute": "^1.1.1",
    "rollup-plugin-gzip": "^3.1.0",
    "rollup-plugin-terser": "^7.0.2"
  },
  "files": [
    "lib"
  ]
}<|MERGE_RESOLUTION|>--- conflicted
+++ resolved
@@ -39,12 +39,8 @@
     "url": "https://github.com/amplitude/Amplitude-TypeScript/issues"
   },
   "dependencies": {
-<<<<<<< HEAD
-    "@amplitude/analytics-core": "^2.31.0",
-=======
     "@amplitude/analytics-core": "2.32.0-zen-observable-migration.0",
     "rxjs": "^7.8.1",
->>>>>>> 3137bf52
     "tslib": "^2.4.1",
     "web-vitals": "^5.0.1"
   },
