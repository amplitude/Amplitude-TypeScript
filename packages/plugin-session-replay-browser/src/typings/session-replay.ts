import { Event } from '@amplitude/analytics-core';
import {
  StoreType,
  // eslint-disable-next-line @typescript-eslint/no-unused-vars
  type SessionReplayOptions as StandaloneSessionReplayOptions, // used for documentation
} from '@amplitude/session-replay-browser';

export type MaskLevel =
  | 'light' // only mask a subset of inputs that’s deemed sensitive - password, credit card, telephone #, email. These are information we never want to capture.
  | 'medium' // mask all inputs
  | 'conservative'; // mask all inputs and all texts

export interface SessionReplayPrivacyConfig {
  blockSelector?: string | string[];
  defaultMaskLevel?: MaskLevel;
  maskSelector?: string[];
  unmaskSelector?: string[];
}

export interface SessionReplayPerformanceConfig {
  enabled: boolean;
  timeout?: number;
}

/**
 * UGC filter rule.
 */
export type UGCFilterRule = {
  /**
   * The selector of the UGC element.
   */
  selector: string;
  /**
   * The replacement text for the UGC element.
   */
  replacement: string;
};

export interface SessionReplayInteractionConfig {
  trackEveryNms?: number;
  enabled: boolean; // defaults to false
  batch: boolean; // defaults to false
  /**
   * UGC filter rules.
   */
  ugcFilterRules?: UGCFilterRule[];
}

export interface SessionReplayOptions {
  /**
   * @see {@link StandaloneSessionReplayOptions.sampleRate}
   */
  sampleRate?: number;
  /**
   * @see {@link StandaloneSessionReplayOptions.privacyConfig}
   */
  privacyConfig?: SessionReplayPrivacyConfig;
  /**
   * @see {@link StandaloneSessionReplayOptions.debugMode}
   */
  debugMode?: boolean;
  /**
   * If this is enabled we will force the browser SDK to also send start and end session events.
   */
  forceSessionTracking?: boolean;
  /**
   * @see {@link StandaloneSessionReplayOptions.configServerUrl}
   */
  configServerUrl?: string;
  /**
   * @see {@link StandaloneSessionReplayOptions.trackServerUrl}
   */
  trackServerUrl?: string;
  /**
   * @see {@link StandaloneSessionReplayOptions.shouldInlineStylesheet}
   */
  shouldInlineStylesheet?: boolean;
  /**
   * @see {@link StandaloneSessionReplayOptions.performanceConfig}
   */
  performanceConfig?: SessionReplayPerformanceConfig;
  /**
   * @see {@link StandaloneSessionReplayOptions.storeType}
   */
  storeType?: StoreType;
  /**
   * Override the device ID for session replay.
   */
  deviceId?: string;
  /**
   * Dynamically overrides the session ID for replay. Ensure stability to avoid frequent restarts.
   * @param event Browser SDK event
   * @returns The session ID for the session replay.
   */
  customSessionId?: (event: Event) => string | undefined;
  /**
   * @see {@link StandaloneSessionReplayOptions.experimental}
   */
  experimental?: {
    useWebWorker: boolean;
  };
<<<<<<< HEAD
  /**
   * If true, applies a background color to blocked elements for visual masking. Defaults to false.
   */
  applyBackgroundColorToBlockedElements?: boolean;
=======

  interactionConfig?: SessionReplayInteractionConfig;
>>>>>>> b61b4627
}<|MERGE_RESOLUTION|>--- conflicted
+++ resolved
@@ -99,13 +99,10 @@
   experimental?: {
     useWebWorker: boolean;
   };
-<<<<<<< HEAD
   /**
    * If true, applies a background color to blocked elements for visual masking. Defaults to false.
    */
   applyBackgroundColorToBlockedElements?: boolean;
-=======
 
   interactionConfig?: SessionReplayInteractionConfig;
->>>>>>> b61b4627
 }