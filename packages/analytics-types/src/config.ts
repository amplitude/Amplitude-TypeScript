--- conflicted
+++ resolved
@@ -27,11 +27,8 @@
   cookieStorage: Storage<UserSession>;
   disableCookies: boolean;
   domain: string;
-<<<<<<< HEAD
+  sessionTimeout: number;
   trackingOptions: TrackingOptions;
-=======
-  sessionTimeout: number;
->>>>>>> e23a563c
 }
 
 export type InitOptions<T extends Config> =
@@ -42,7 +39,6 @@
         storageProvider: Storage<Event[]>;
       };
 
-<<<<<<< HEAD
 export type TrackingOptions = {
   city?: boolean;
   country?: boolean;
@@ -58,6 +54,4 @@
   region?: boolean;
   versionName?: boolean;
 };
-=======
-export type BrowserOptions = Omit<Partial<BrowserConfig>, 'apiKey' | 'userId'>;
->>>>>>> e23a563c
+export type BrowserOptions = Omit<Partial<BrowserConfig>, 'apiKey' | 'userId'>;