--- conflicted
+++ resolved
@@ -15,11 +15,8 @@
   flushQueueSize: number;
   logLevel: LogLevel;
   loggerProvider: Logger;
-<<<<<<< HEAD
+  optOut: boolean;
   saveEvents: boolean;
-=======
-  optOut: boolean;
->>>>>>> bdf1eb0c
   serverUrl: string;
   storageProvider: Storage<Event[]>;
   transportProvider: Transport;
