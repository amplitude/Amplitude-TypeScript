--- conflicted
+++ resolved
@@ -37,11 +37,7 @@
   },
   "dependencies": {
     "@amplitude/analytics-connector": "^1.4.8",
-<<<<<<< HEAD
     "@amplitude/analytics-core": "workspace:*",
-=======
-    "@amplitude/analytics-core": "2.35.0",
->>>>>>> 9b4b123b
     "@amplitude/analytics-types": "^2.11.0",
     "tslib": "^2.4.1"
   },
