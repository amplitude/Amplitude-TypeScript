{
  "name": "@amplitude/gtm-snippet",
  "version": "2.33.0",
  "description": "Amplitude JS SDK Wrapper for use with Google Tag Manager",
  "publishConfig": {
    "access": "public",
    "tag": "latest"
  },
  "scripts": {
    "build": "pnpm build:template && pnpm build:bundle",
    "build:bundle": "rollup --config rollup.config.js",
    "build:template": "node ./scripts/build-snippet.js",
    "prepublishOnly": "pnpm build",
    "publish": "node ./scripts/upload-to-s3.js",
    "version": "node ./scripts/version.js"
  },
  "repository": {
    "type": "git",
    "url": "git+https://github.com/amplitude/Amplitude-TypeScript.git"
  },
  "author": "Amplitude <support@amplitude.com>",
  "license": "MIT",
  "dependencies": {
<<<<<<< HEAD
    "@amplitude/analytics-browser": "workspace:*",
    "@amplitude/plugin-session-replay-browser": "workspace:*",
=======
    "@amplitude/analytics-browser": "2.33.0",
    "@amplitude/plugin-session-replay-browser": "1.25.4",
>>>>>>> 339b28db
    "@amplitude/rrweb": "2.0.0-alpha.34"
  },
  "devDependencies": {
    "@amplitude/eslint-plugin-amplitude": "^1.0.1",
    "@aws-sdk/client-s3": "^3.229.0",
    "@rollup/plugin-json": "5.0.0",
    "compression-webpack-plugin": "^11.1.0",
    "ejs": "^3.1.9",
    "eslint": "^8.2.0",
    "eslint-config-prettier": "^8.3.0",
    "eslint-plugin-prettier": "^4.0.0",
    "prettier": "^2.4.1",
    "rollup": "^2.79.1",
    "rollup-plugin-gzip": "^3.1.0",
    "rollup-plugin-terser": "^7.0.2"
  }
}<|MERGE_RESOLUTION|>--- conflicted
+++ resolved
@@ -21,13 +21,8 @@
   "author": "Amplitude <support@amplitude.com>",
   "license": "MIT",
   "dependencies": {
-<<<<<<< HEAD
     "@amplitude/analytics-browser": "workspace:*",
     "@amplitude/plugin-session-replay-browser": "workspace:*",
-=======
-    "@amplitude/analytics-browser": "2.33.0",
-    "@amplitude/plugin-session-replay-browser": "1.25.4",
->>>>>>> 339b28db
     "@amplitude/rrweb": "2.0.0-alpha.34"
   },
   "devDependencies": {
