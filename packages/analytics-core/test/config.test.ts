--- conflicted
+++ resolved
@@ -24,14 +24,10 @@
       flushQueueSize: 10,
       logLevel: LogLevel.Warn,
       loggerProvider: new Logger(),
-<<<<<<< HEAD
       minIdLength: undefined,
       _optOut: false, // private for `optOut` getter/setter
-=======
-      optOut: false,
       partnerId: undefined,
       plan: undefined,
->>>>>>> 77f86840
       plugins: [],
       saveEvents: true,
       serverUrl: 'https://api2.amplitude.com/2/httpapi',
@@ -62,15 +58,11 @@
       flushQueueSize: 10,
       logLevel: LogLevel.Verbose,
       loggerProvider: new Logger(),
-<<<<<<< HEAD
       minIdLength: undefined,
       _optOut: true,
-=======
-      optOut: true,
       plan: {
         version: '0',
       },
->>>>>>> 77f86840
       plugins: [],
       saveEvents: false,
       serverUrl: 'https://api2.amplitude.com/batch',
