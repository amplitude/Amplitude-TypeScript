import { NetworkEventCallback, NetworkRequestEvent, networkObserver } from '../src/index';
import { NetworkObserver } from '../src/network-observer';
import {
  FetchRequestBody,
  RequestInitSafe,
  RequestWrapperFetch,
  ResponseWrapperFetch,
  ResponseWrapperXhr,
} from '../src/network-request-event';
import * as AnalyticsCore from '../src/index';
import { TextEncoder } from 'util';
import * as streams from 'stream/web';
import * as Global from '../src/global-scope';
type PartialGlobal = Pick<typeof globalThis, 'fetch'>;

/* eslint-disable @typescript-eslint/no-unsafe-assignment */
/* eslint-disable @typescript-eslint/no-unsafe-argument */
/* eslint-disable @typescript-eslint/no-unsafe-call */
/* eslint-disable @typescript-eslint/no-unsafe-member-access */
/* eslint-disable @typescript-eslint/no-empty-function */

// Test subclass to access protected methods
class TestNetworkObserver extends NetworkObserver {
  public testNotifyEvent(event: NetworkRequestEvent) {
    this.triggerEventCallbacks(event);
  }
}

describe('NetworkObserver', () => {
  let networkObserver: TestNetworkObserver;
  let originalFetchMock: jest.Mock;
  let events: NetworkRequestEvent[] = [];
  let globalScope: PartialGlobal;

  let originalFetch: (input: RequestInfo | URL, init?: RequestInit) => Promise<Response>;

  beforeAll(() => {
    originalFetch = globalThis.fetch;
  });

  afterAll(() => {
    globalThis.fetch = originalFetch;
  });

  beforeEach(() => {
    jest.useFakeTimers();
    events = [];
    originalFetchMock = jest.fn();
    globalScope = {
      fetch: originalFetchMock,
      TextEncoder,
      ReadableStream: streams.ReadableStream,
    } as PartialGlobal;

    jest.spyOn(Global, 'getGlobalScope').mockReturnValue(globalScope as typeof globalThis);

    networkObserver = new TestNetworkObserver();
  });

  afterEach(() => {
    jest.useRealTimers();
    jest.restoreAllMocks();
  });

  const callback = (event: NetworkRequestEvent) => {
    events.push(event);
  };

  describe('successful requests', () => {
    it('should track successful fetch requests with headers', async () => {
      // Create a simple mock response
      const headers = new Headers();
      headers.set('content-type', 'application/json');
      headers.set('content-length', '20');
      headers.set('server', 'test-server');
      const mockResponse = {
        status: 200,
        headers,
      };
      originalFetchMock.mockResolvedValue(mockResponse);

      networkObserver.subscribe(new NetworkEventCallback(callback));

      const requestHeaders = {
        'Content-Type': 'application/json',
        Authorization: 'Bearer token123',
      };

      await globalScope.fetch('https://api.example.com/data', {
        method: 'POST',
        headers: requestHeaders,
      });

      expect(events).toHaveLength(1);
      expect(events[0]).toMatchObject({
        type: 'fetch',
        method: 'POST',
        url: 'https://api.example.com/data',
        status: 200,
      });
      expect(events[0].duration).toBeGreaterThanOrEqual(0);
      expect(events[0].requestWrapper?.headers).toEqual(requestHeaders);
      expect(events[0].requestWrapper?.headers).toEqual(requestHeaders); // 2x to check that it's cached
      const expectedResponseHeaders = {
        'content-type': 'application/json',
        'content-length': '20',
        server: 'test-server',
      };
      expect(events[0].responseWrapper?.headers).toEqual(expectedResponseHeaders);
      expect(events[0].responseWrapper?.headers).toEqual(expectedResponseHeaders);
    });

    it('should track successful fetch requests with headers (uses Headers object)', async () => {
      // Create a simple mock response
      const headers = new Headers();
      headers.set('content-type', 'application/json');
      headers.set('content-length', '20');
      headers.set('server', 'test-server');
      const mockResponse = {
        status: 200,
        headers,
      };
      originalFetchMock.mockResolvedValue(mockResponse);

      networkObserver.subscribe(new NetworkEventCallback(callback));

      const requestHeaders = new Headers();
      requestHeaders.set('Content-Type', 'application/json');
      requestHeaders.set('Authorization', 'Bearer token123');

      await globalScope.fetch('https://api.example.com/data', {
        method: 'POST',
        headers: requestHeaders,
      });

      expect(events).toHaveLength(1);
      expect(events[0]).toMatchObject({
        type: 'fetch',
        method: 'POST',
        url: 'https://api.example.com/data',
        status: 200,
      });
      expect(events[0].duration).toBeGreaterThanOrEqual(0);
      expect(events[0].requestWrapper?.headers).toEqual({
        'content-type': 'application/json',
        authorization: 'Bearer token123',
      });
      expect(events[0].responseWrapper?.headers).toEqual({
        'content-type': 'application/json',
        'content-length': '20',
        server: 'test-server',
      });
    });

    it('should track successful fetch requests without headers', async () => {
      const mockResponse = {
        status: 200,
        headers: {
          forEach: jest.fn(), // Mock function that does nothing
        },
      };
      originalFetchMock.mockResolvedValue(mockResponse);

      networkObserver.subscribe(new NetworkEventCallback(callback));

      await globalScope.fetch('https://api.example.com/data');

      expect(events).toHaveLength(1);
      expect(events[0]).toMatchObject({
        type: 'fetch',
        method: 'GET',
        url: 'https://api.example.com/data',
        status: 200,
      });
      expect(events[0].duration).toBeGreaterThanOrEqual(0);
      expect(events[0].requestWrapper?.headers).toEqual(undefined);
      expect(events[0].responseWrapper?.headers).toEqual(undefined);
    });

    it('should still fetch even if eventCallback throws error', async () => {
      const headers = new Headers();
      headers.set('content-type', 'application/json');
      headers.set('content-length', '20');
      const mockResponse = {
        status: 200,
        headers,
      };
      originalFetchMock.mockResolvedValue(mockResponse);
      const errorCallback = (event: NetworkRequestEvent) => {
        expect(event.status).toBe(200);
        throw new Error('Error in event callback');
      };
      networkObserver.subscribe(new NetworkEventCallback(errorCallback));
      const res = await globalScope.fetch('https://api.example.com/data');
      expect(res.status).toBe(200);
    });

    it('should track successful fetch requests formed with request object', async () => {
      const mockResponse = {
        status: 200,
        headers: {
          forEach: jest.fn(), // Mock function that does nothing
        },
      };
      originalFetchMock.mockResolvedValue(mockResponse);

      networkObserver.subscribe(new NetworkEventCallback(callback));

      const req = {
        url: 'https://api.example.com/data',
        method: 'POST',
        headers: {
          'Content-Type': 'application/json',
        },
        body: '{"message": "Hello from mock!"}',
      } as any;
      await globalScope.fetch(req);

      expect(events).toHaveLength(1);
      expect(events[0]).toMatchObject({
        type: 'fetch',
        method: 'POST',
        url: 'https://api.example.com/data',
        status: 200,
      });
    });
  });

  describe('failed requests', () => {
    it('should track network errors', async () => {
      const networkError = new TypeError('Failed to fetch');
      originalFetchMock.mockRejectedValue(networkError);

      networkObserver.subscribe(new NetworkEventCallback(callback));

      await expect(globalScope.fetch('https://api.example.com/data')).rejects.toThrow('Failed to fetch');

      expect(events).toHaveLength(1);
      const networkRequestEvent = events[0];
      expect(networkRequestEvent.toSerializable()).toEqual({
        type: 'fetch',
        method: 'GET',
        url: 'https://api.example.com/data',
        error: {
          name: 'TypeError',
          message: 'Failed to fetch',
        },
        duration: networkRequestEvent.duration,
        status: networkRequestEvent.status,
        startTime: expect.any(Number),
        endTime: expect.any(Number),
        timestamp: expect.any(Number),
        requestHeaders: networkRequestEvent.requestWrapper?.headers,
        requestBodySize: networkRequestEvent.requestWrapper?.bodySize,
        responseHeaders: networkRequestEvent.responseWrapper?.headers,
        responseBodySize: networkRequestEvent.responseWrapper?.bodySize,
      });
    });

    it('should track aborted requests', async () => {
      const abortError = new DOMException('Aborted', 'AbortError');
      originalFetchMock.mockRejectedValue(abortError);
      networkObserver.subscribe(new NetworkEventCallback(callback));
      const controller = new AbortController();
      const signal = controller.signal;
      controller.abort();
      await expect(globalScope.fetch('https://api.example.com/data', { signal })).rejects.toThrow('Aborted');
      expect(events).toHaveLength(1);
      expect(events[0]).toMatchObject({
        type: 'fetch',
        method: 'GET',
        url: 'https://api.example.com/data',
        error: {
          name: 'AbortError',
          message: 'Aborted',
        },
      });
      expect(events[0].status).toBe(0);
      expect(events[0].duration).toBeGreaterThanOrEqual(0);
    });

    it('should handle non-Error throws', async () => {
      originalFetchMock.mockRejectedValue('string error');
      const cb = new NetworkEventCallback(callback);
      networkObserver.subscribe(cb);

      await expect(globalScope.fetch('https://api.example.com/data')).rejects.toBe('string error');

      expect(events).toHaveLength(1);
      expect(events[0].error).toEqual({
        name: 'UnknownError',
        message: 'An unknown error occurred',
      });
    });
  });

  describe('fetch calls with junk data', () => {
    it('should pass junk data to originalfetch', async () => {
      const mockResponse = {
        status: 500,
        headers: {
          forEach: jest.fn(), // Mock function that does nothing
        },
      };
      originalFetchMock.mockResolvedValue(mockResponse);
      networkObserver.subscribe(new NetworkEventCallback(callback));
      expect(globalScope.fetch).not.toBe(originalFetchMock);

      const fetchJunkArgs = [
        [12345 as any, undefined],
        [null, null],
        [[1, 2, 3], { a: 1 }],
        [true, [1, 2, 3]],
        [undefined, undefined],
        ['two', 'args'],
        [undefined, { method: 'POST' }],
      ];

      // checks that the original fetch is called with the same junk data
      for (const args of fetchJunkArgs) {
        /* eslint-disable @typescript-eslint/no-unsafe-argument */
        const res = await globalScope.fetch(...(args as [any, any]));
        expect(originalFetchMock).toHaveBeenCalledWith(...args);
        expect(res).toEqual(mockResponse);
        /* eslint-enable @typescript-eslint/no-unsafe-argument */
      }
    });
  });

  describe('observer lifecycle', () => {
    it('should throw an exception if fetch is not supported', async () => {
      // Mock the global scope to not have fetch
      const scopeWithoutFetch = {} as typeof globalThis;
      jest.spyOn(Global, 'getGlobalScope').mockReturnValue(scopeWithoutFetch);
      const localLogger = {
        error: jest.fn(),
        disable: jest.fn(),
        enable: jest.fn(),
        warn: jest.fn(),
        debug: jest.fn(),
        log: jest.fn(),
      };
      new NetworkObserver(localLogger);
    });

    it('should handle missing global scope', () => {
      jest.spyOn(AnalyticsCore, 'getGlobalScope').mockReturnValue(undefined);
      const cb = new NetworkEventCallback(callback);
      networkObserver.subscribe(cb);

      expect(() => networkObserver.unsubscribe(cb)).not.toThrow();
    });

    it('should call eventCallback with request event data', async () => {
      const mockCallback = jest.fn();
      const mockResponse = {
        status: 200,
        headers: {
          forEach: (callback: (value: string, key: string) => void) => {
            callback('application/json', 'content-type');
          },
        },
      };
      originalFetchMock.mockResolvedValue(mockResponse);
      const cb = new NetworkEventCallback(mockCallback);
      networkObserver.subscribe(cb);

      await globalScope.fetch('https://api.example.com/data', {
        method: 'POST',
        headers: { 'Content-Type': 'application/json' },
      });

      expect(mockCallback).toHaveBeenCalledTimes(1);
    });

    it('should handle notifyEvent with optional chaining', async () => {
      const mockEvent = {
        timestamp: Date.now(),
        type: 'fetch' as const,
        method: 'GET',
        url: 'https://api.example.com/data',
        startTime: Date.now(),
<<<<<<< HEAD
=======
        status: 200,
>>>>>>> 14621862
        toSerializable: () => ({ ...mockEvent }),
      };

      // Test with callback
      const mockCallback = jest.fn();
      const cb = new NetworkEventCallback(mockCallback);
      networkObserver.subscribe(cb);
      networkObserver.testNotifyEvent(mockEvent);
      expect(mockCallback).toHaveBeenCalledWith(mockEvent);

      // Test without callback
      networkObserver.unsubscribe(cb);
      networkObserver.testNotifyEvent(mockEvent);
      expect(mockCallback).toHaveBeenCalledTimes(1); // Still only called once
    });
  });

  describe('RequestWrapper', () => {
    describe('bodySize should return the body length when the body is of type', () => {
      it('string', () => {
        const body = 'Hello World!';
        const requestWrapper = new RequestWrapperFetch({
          body,
        } as RequestInitSafe);
        expect(requestWrapper.bodySize).toBe(body.length);
        expect(requestWrapper.bodySize).toBe(body.length); // do it again to make sure it's cached
      });
      it('Blob', () => {
        const blob = new Blob(['Hello World!']);
        const requestWrapper = new RequestWrapperFetch({
          body: blob,
        } as RequestInitSafe);
        expect(requestWrapper.bodySize).toBe(blob.size);
      });
      it('ArrayBuffer', () => {
        const buffer = new ArrayBuffer(8);
        for (let i = 0; i < buffer.byteLength; i++) {
          (buffer as any)[i] = i;
        }
        const requestWrapper = new RequestWrapperFetch({
          body: buffer,
        } as RequestInitSafe);
        expect(requestWrapper.bodySize).toBe(buffer.byteLength);
        expect(buffer.byteLength).toBe(8);

        // check that the array buffer is not modified
        for (let i = 0; i < buffer.byteLength; i++) {
          expect((buffer as any)[i]).toBe(i);
        }
      });
      it('ArrayBufferView', () => {
        const buffer = new ArrayBuffer(8);
        const arr = new Uint8Array(buffer);
        for (let i = 0; i < arr.length; i++) {
          arr[i] = i;
        }
        const requestWrapper = new RequestWrapperFetch({
          body: arr,
        } as RequestInitSafe);
        expect(requestWrapper.bodySize).toBe(arr.byteLength);

        // check that the array buffer is not modified
        expect(arr.byteLength).toBe(8);
        for (let i = 0; i < arr.length; i++) {
          expect(arr[i]).toBe(i);
        }
      });
      it('FormData', () => {
        // construct FormData with 2 entries
        const formData = new FormData();
        const val = 'value';
        formData.append('key', val);
        const blob = new Blob(['Hello World!']);
        formData.append('file', blob);
        const expectedSize = val.length + blob.size + 'key'.length + 'file'.length;
        const requestWrapper = new RequestWrapperFetch({
          body: formData as unknown as FetchRequestBody,
        } as RequestInitSafe);

        // spy on all methods that are not safe to call on FormData
        const unsafeFormDataMethods = ['append', 'delete', 'set'];
        const spies = [];
        for (const method of unsafeFormDataMethods) {
          // eslint-disable-next-line @typescript-eslint/no-unsafe-member-access
          const spy = jest.spyOn(FormData.prototype, method as any);
          spies.push({ spy, method });
        }

        // assert bodySize is correct and that no unsafe methods were called
        expect(requestWrapper.bodySize).toBe(expectedSize);
        expect(spies.length).toBe(unsafeFormDataMethods.length);
        for (const { spy } of spies) {
          expect(spy.mock.calls.length).toBe(0);
        }
      });
      it('URLSearchParams', () => {
        const params = new URLSearchParams();
        const val = 'value';
        params.append('key', val);
        const val2 = 'value2';
        params.append('key2', val2);
        const expectedSize = 'key='.length + val.length + '&key2='.length + val2.length;

        const unsafeURLSearchParamsMethods = ['append', 'delete', 'set'];
        const spies = [];
        for (const method of unsafeURLSearchParamsMethods) {
          // eslint-disable-next-line @typescript-eslint/no-unsafe-member-access
          const spy = jest.spyOn(URLSearchParams.prototype, method as any);
          spies.push({ spy, method });
        }

        const requestWrapper = new RequestWrapperFetch({
          body: params,
        } as RequestInitSafe);
        expect(requestWrapper.bodySize).toBe(expectedSize);
        expect(spies.length).toBe(unsafeURLSearchParamsMethods.length);
        for (const { spy } of spies) {
          expect(spy.mock.calls.length).toBe(0);
        }
      });
    });

    describe('bodySize should return undefined when', () => {
      it('FormData has an unexpected type', () => {
        // hack FormData to include an entry with an unexpected type
        // (this test )
        // eslint-disable-next-line @typescript-eslint/no-empty-function
        const HackedFormData = function () {};
        HackedFormData.prototype = Object.create(FormData.prototype);
        // eslint-disable-next-line @typescript-eslint/no-unsafe-member-access
        HackedFormData.prototype.entries = function () {
          return [
            ['key', 'value'],
            ['unknown', new ArrayBuffer(8)],
          ];
        };
        // eslint-disable-next-line @typescript-eslint/no-unsafe-call
        const formData = new (HackedFormData as any)();
        const requestWrapper = new RequestWrapperFetch({
          body: formData as unknown as FetchRequestBody,
        } as RequestInitSafe);
        expect(requestWrapper.bodySize).toBeUndefined();
      });
      it('FormData has >100 entries', () => {
        const formData = new FormData();
        for (let i = 0; i < 101; i++) {
          formData.append(`key${i}`, `value${i}`);
        }
        const requestWrapper = new RequestWrapperFetch({
          body: formData as unknown as FetchRequestBody,
        } as RequestInitSafe);
        expect(requestWrapper.bodySize).toBeUndefined();
      });
      it('body is undefined', () => {
        const body = undefined;
        const requestWrapper = new RequestWrapperFetch({
          body,
        } as RequestInitSafe);
        expect(requestWrapper.bodySize).toBeUndefined();
      });
      it('globalScope is not available', () => {
        jest.spyOn(AnalyticsCore, 'getGlobalScope').mockReturnValue(undefined);
        const body = 'Hello World!';
        const requestWrapper = new RequestWrapperFetch({
          body,
        } as RequestInitSafe);
        expect(requestWrapper.bodySize).toBeUndefined();
      });
    });

    describe('headers should return an object', () => {
      it('when headers is an array', () => {
        const requestWrapper = new RequestWrapperFetch({
          headers: [
            ['Content-Type', 'application/fake'],
            ['Content-Length', '1234'],
          ],
        } as RequestInitSafe);
        expect(requestWrapper.headers).toEqual({
          'Content-Type': 'application/fake',
          'Content-Length': '1234',
        });
      });
    });

    test('RequestWrapper interface changed. Make sure you know what you are doing.', () => {
      const props = Object.getOwnPropertyNames(RequestWrapperFetch.prototype);
      const expectedProps = ['headers', 'bodySize'];
      expectedProps.forEach((prop) => {
        expect(props).toContain(prop);
      });
    });
  });

  describe('responseWrapper', () => {
    const mockResponse = {
      body: null,
      bodyUsed: false,
      headers: new Headers({ 'Content-Type': 'application/json' }),
      ok: true,
      redirected: false,
      status: 200,
      statusText: 'OK',
      type: 'basic',
      url: 'https://api.example.com/data',
      clone: () => mockResponse,
      arrayBuffer: async () => new ArrayBuffer(0),
      blob: async () => new Blob(),
      formData: async () => new FormData(),
      json: async () => ({ message: 'Hello from mock!' }),
      text: async () => '{"message": "Hello from mock!"}',
    };

    test('bodySize should return undefined if content-length is not set', () => {
      const responseWrapper = new ResponseWrapperFetch(mockResponse as unknown as Response);
      const bodySize = responseWrapper.bodySize;
      expect(bodySize).toBeUndefined();
    });

    test('bodySize should return the content-length if set', () => {
      const responseWithContentLength = {
        ...mockResponse,
        headers: new Headers({ 'Content-Type': 'application/json', 'Content-Length': '1234' }),
      };
      const responseWrapper = new ResponseWrapperFetch(responseWithContentLength as unknown as Response);
      expect(responseWrapper.bodySize).toBe(1234);
      expect(responseWrapper.bodySize).toBe(1234); // 2x to check that it's cached
    });

    test('ResponseWrapper interface changed. Make sure you know what you are doing.', () => {
      const props = Object.getOwnPropertyNames(ResponseWrapperFetch.prototype);
      const expectedProps = ['headers', 'bodySize'];
      expectedProps.forEach((prop) => {
        expect(props).toContain(prop);
      });
    });
  });
});

describe('serializeNetworkRequestEvent', () => {
  it('should serialize a NetworkRequestEvent', () => {
    const event = {
      type: 'fetch',
      method: 'GET',
      url: 'https://api.example.com/data',
      status: 200,
      duration: 100,
      startTime: 100,
      endTime: 200,
      timestamp: 100,
      requestWrapper: {
        bodySize: 100,
        headers: {
          'Content-Type': 'application/json',
        },
      },
      responseWrapper: {
        bodySize: 100,
        headers: {
          'Content-Type': 'application/json',
        },
      },
    } as unknown as NetworkRequestEvent;
    /* eslint-disable @typescript-eslint/unbound-method */
    event.toSerializable = NetworkRequestEvent.prototype.toSerializable;
    const serialized = event.toSerializable();
    expect(serialized).toEqual({
      type: 'fetch',
      method: 'GET',
      url: 'https://api.example.com/data',
      status: 200,
      duration: 100,
      startTime: 100,
      endTime: 200,
      timestamp: 100,
      requestBodySize: 100,
      requestHeaders: {
        'Content-Type': 'application/json',
      },
      responseBodySize: 100,
      responseHeaders: {
        'Content-Type': 'application/json',
      },
    });
  });
});

describe('observeXhr', () => {
  interface MockXHROptions {
    readyState?: number;
    status?: number;
    responseText?: string;
  }

  class MockXHR {
    readyState = 4;
    status = 200;
    responseText: string = JSON.stringify({ success: true });
    onreadystatechange: (() => void) | null = null;
    openCalled = false;
    sendCalled = false;

    constructor(options?: MockXHROptions) {
      if (options) {
        if (options.readyState !== undefined) this.readyState = options.readyState;
        if (options.status !== undefined) this.status = options.status;
        if (options.responseText !== undefined) this.responseText = options.responseText;
      }
    }

    getAllResponseHeaders(): string {
      return 'Content-Type: application/json\r\nContent-Length: 1234';
    }

    getResponseHeader(header: string): string | null {
      if (header === 'content-type') {
        return 'application/json';
      }
      if (header === 'content-length') {
        return '1234';
      }
      return null;
    }

    addEventListener(event: string, callback: () => void): void {
      if (event === 'loadend') {
        this.onreadystatechange = callback;
      }
    }

    open(): void {
      this.openCalled = true;
    }

    send(): void {
      this.sendCalled = true;
      if (typeof this.onreadystatechange === 'function') {
        this.onreadystatechange();
      }
    }

    setRequestHeader(header: string, value: string): void {
      (this as any)[header] = value;
    }
  }

  let networkObserver: any, originalGlobal;

  beforeAll(() => {
    // override globalScope to include mock XHR
    originalGlobal = AnalyticsCore.getGlobalScope();
    networkObserver = new NetworkObserver();
    (networkObserver as unknown as any).globalScope = {
      ...originalGlobal,
      XMLHttpRequest: MockXHR,
      TextEncoder,
    } as any;
  });

  afterAll(() => {});

  describe('calls mock XHR', () => {
    // eslint-disable-next-line jest/no-done-callback
    it('should call mockXHR and retrieve event and still call original open/send', (done) => {
      const originalOpenSpy = jest.spyOn(MockXHR.prototype, 'open');
      const originalSendSpy = jest.spyOn(MockXHR.prototype, 'send');
      const callback = (event: NetworkRequestEvent) => {
        try {
          expect(originalOpenSpy).toHaveBeenCalledWith('GET', 'https://api.example.com/data');
          expect(originalSendSpy).toHaveBeenCalledWith('hello world!');
          expect(event.status).toBe(200);
          expect(event.type).toBe('xhr');
          expect(event.method).toBe('GET');
          expect(event.url).toBe('https://api.example.com/data');
          expect(event.responseWrapper?.headers).toEqual({
            'Content-Type': 'application/json',
            'Content-Length': '1234',
          });
          expect(event.responseWrapper?.bodySize).toBe(1234);
          expect(event.requestWrapper?.bodySize).toBe('hello world!'.length);
          expect(event.duration).toBeGreaterThanOrEqual(0);
          expect(event.startTime).toBeGreaterThanOrEqual(0);
          expect(event.endTime).toBeGreaterThanOrEqual(event.startTime);
          expect(event.timestamp).toBeGreaterThanOrEqual(event.startTime);
          expect(xhr.openCalled).toBe(true);
          expect(xhr.sendCalled).toBe(true);
          done();
        } catch (error) {
          done(error);
        }
      };
      networkObserver.subscribe(new NetworkEventCallback(callback), undefined, true);
      const XMLHttpRequest = (networkObserver as unknown as any).globalScope.XMLHttpRequest;
      const xhr = new XMLHttpRequest();
      xhr.open('GET', 'https://api.example.com/data');
      xhr.send('hello world!');
    });
  });
});

describe('ResponseWrapperXhr', () => {
  test('should return undefined if headersString is empty', () => {
    const responseWrapper = new ResponseWrapperXhr(200, '', 0);
    expect(responseWrapper.headers).toEqual(undefined);
  });
});

describe('RequestWrapperFetch', () => {
  test(
    `ReadableStream should always return bodySize=undefined and never be consumed. ` +
      `If this test fails, it means that the ReadableStream is being consumed ` +
      `and needs to be fixed. No exceptions.`,
    () => {
      const readableStream = new streams.ReadableStream({
        start(controller) {
          controller.enqueue(new TextEncoder().encode('Hello World!'));
          controller.close();
        },
      });

      // spy on all of ReadableStream methods
      const spies = [];
      const methods = Object.getOwnPropertyNames(streams.ReadableStream.prototype);
      for (const method of methods) {
        if (typeof (readableStream as any)[method] === 'function') {
          const spy = jest.spyOn(readableStream as any, method);
          spies.push(spy);
        }
      }

      const responseWrapper = new RequestWrapperFetch({
        body: readableStream,
        headers: new Headers({ 'Content-Type': 'application/json', 'Content-Length': '1234' }),
        status: 200,
      } as unknown as RequestInitSafe);
      const bodySize = responseWrapper.bodySize;
      expect(bodySize).toBeUndefined();

      // check that no methods were called on ReadableStream
      expect(spies.length).toBeGreaterThan(0);
      for (const spy of spies) {
        expect(spy).not.toHaveBeenCalled();
      }
    },
  );
<<<<<<< HEAD

  test('should return string if request.body is a string', () => {
    const requestWrapper = new RequestWrapperFetch({
      body: 'Hello World!',
      headers: new Headers({ 'Content-Type': 'application/json', 'Content-Length': '1234' }),
      status: 200,
    } as unknown as RequestInitSafe);
    expect(requestWrapper.body).toBe('Hello World!');
  });

  it('should return null if request.body is not a string', () => {
    const requestWrapper = new RequestWrapperFetch({
      body: null,
      headers: new Headers({ 'Content-Type': 'application/json', 'Content-Length': '1234' }),
      status: 200,
    } as unknown as RequestInitSafe);
    expect(requestWrapper.body).toBe(null);
  });
=======
>>>>>>> 14621862
});

describe('networkObserver', () => {
  test('singleton should be an instance of NetworkObserver', () => {
    expect(networkObserver).toBeInstanceOf(NetworkObserver);
  });
});

describe('NetworkRequestEvent', () => {
  test('status should be 0 if not set', () => {
    const event = new NetworkRequestEvent('xhr', 'GET', 0, 0, 'https://api.example.com/data');
    expect(event.status).toBe(0);
  });
});<|MERGE_RESOLUTION|>--- conflicted
+++ resolved
@@ -380,10 +380,7 @@
         method: 'GET',
         url: 'https://api.example.com/data',
         startTime: Date.now(),
-<<<<<<< HEAD
-=======
-        status: 200,
->>>>>>> 14621862
+        status: 200,
         toSerializable: () => ({ ...mockEvent }),
       };
 
@@ -829,7 +826,6 @@
       }
     },
   );
-<<<<<<< HEAD
 
   test('should return string if request.body is a string', () => {
     const requestWrapper = new RequestWrapperFetch({
@@ -848,8 +844,6 @@
     } as unknown as RequestInitSafe);
     expect(requestWrapper.body).toBe(null);
   });
-=======
->>>>>>> 14621862
 });
 
 describe('networkObserver', () => {
