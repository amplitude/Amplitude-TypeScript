--- conflicted
+++ resolved
@@ -189,8 +189,8 @@
         status: 200,
       });
       expect(events[0].duration).toBeGreaterThanOrEqual(0);
-      expect(events[0].requestWrapper?.headers([], true)).toEqual(undefined);
-      expect(events[0].responseWrapper?.headers([], true)).toEqual(undefined);
+      expect(events[0].requestWrapper?.headers([...SAFE_HEADERS])).toEqual(undefined);
+      expect(events[0].responseWrapper?.headers([...SAFE_HEADERS])).toEqual(undefined);
     });
 
     it('should still fetch even if eventCallback throws error', async () => {
@@ -580,14 +580,14 @@
     });
 
     describe('headers() should return', () => {
-      it('undefined when allowlist and captureSafeHeaders are empty', () => {
+      it('{} when allowlist is empty', () => {
         const requestWrapper = new RequestWrapperFetch({
           headers: {
             'Content-Type': 'application/fake',
             'Content-Length': '100',
           },
         } as RequestInitSafe);
-        expect(requestWrapper.headers()).toEqual(undefined);
+        expect(requestWrapper.headers([])).toEqual({});
       });
       it('an object when headers is an array', () => {
         const requestWrapper = new RequestWrapperFetch({
@@ -601,24 +601,11 @@
           'Content-Length': '1234',
         });
       });
-      it('undefined when headers is undefined', () => {
+      it('{} when headers is undefined', () => {
         const requestWrapper = new RequestWrapperFetch({
           headers: undefined,
         } as RequestInitSafe);
-<<<<<<< HEAD
-        expect(requestWrapper.headers([], true)).toEqual({});
-      });
-      it('undefined when allowlist is undefined and captureSafeHeaders is false', () => {
-        const requestWrapper = new RequestWrapperFetch({
-          headers: {
-            'Content-Type': 'application/fake',
-            'Content-Length': '100',
-          },
-        } as RequestInitSafe);
-        expect(requestWrapper.headers(undefined, false)).toEqual(undefined);
-=======
         expect(requestWrapper.headers()).toEqual({});
->>>>>>> 806a7083
       });
     });
 
@@ -703,9 +690,9 @@
     });
 
     describe('.headers()', () => {
-      test('should return undefined if allowlist and captureSafeHeaders are empty', () => {
+      test('should return {} if allowlist is empty', () => {
         const responseWrapper = new ResponseWrapperFetch(mockResponse as unknown as Response);
-        expect(responseWrapper.headers()).toEqual(undefined);
+        expect(responseWrapper.headers()).toEqual({});
       });
     });
 
@@ -831,9 +818,9 @@
   });
 
   describe('.headers()', () => {
-    test('should return undefined if allowlist and captureSafeHeaders are empty', () => {
+    test('should return undefined if allowlist empty', () => {
       const requestWrapper = new RequestWrapperXhr('Hello World!', {});
-      expect(requestWrapper.headers()).toEqual(undefined);
+      expect(requestWrapper.headers()).toEqual({});
     });
   });
 
@@ -854,6 +841,7 @@
       );
       const json = await requestWrapper.json(['message', 'secret'], ['secret']);
       expect(json).toEqual({ message: 'Hello from mock!' });
+      expect(requestWrapper.json(['message', 'secret'], ['secret'])).rejects.toThrow(TypeError);
     });
   });
 });
@@ -979,16 +967,21 @@
 
 describe('ResponseWrapperXhr', () => {
   describe('.headers()', () => {
-    test('should return undefined if allowlist and captureSafeHeaders are empty', () => {
+    test('should return {} if allowlist is empty', () => {
       const responseWrapper = new ResponseWrapperXhr(200, '', 0, 'some text');
-      expect(responseWrapper.headers()).toEqual(undefined);
-    });
-  });
-
-  test('should return undefined if headersString is empty', async () => {
-    const responseWrapper = new ResponseWrapperXhr(200, '', 0, 'some text');
-    expect(responseWrapper.headers([], true)).toEqual(undefined);
-    expect(() => responseWrapper.headers([], true)).toThrow(TypeError);
+      expect(responseWrapper.headers()).toEqual({});
+    });
+
+    test('should return {} if headerString is empty', () => {
+      const responseWrapper = new ResponseWrapperXhr(200, '', 0, '');
+      expect(responseWrapper.headers()).toEqual({});
+    });
+  });
+
+  test('should return {} if headersString is empty', async () => {
+    const responseWrapper = new ResponseWrapperXhr(200, 'hello=world', 0, 'some text');
+    expect(responseWrapper.headers()).toEqual({});
+    expect(() => responseWrapper.headers()).toThrow(TypeError);
     const text = await responseWrapper.text();
     expect(text).toBe('some text');
   });
@@ -1118,7 +1111,7 @@
       } as unknown as RequestInitSafe);
       const json = await requestWrapper.json(['message'], ['secret']);
       expect(json).toEqual({ message: 'Hello from mock!' });
-      expect(requestWrapper.json(['message'], ['secret'])).rejects.toThrow(TypeError);
+      expect(requestWrapper.json(['message', 'secret'], ['secret'])).rejects.toThrow(TypeError);
     });
   });
 });
