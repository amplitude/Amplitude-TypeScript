--- conflicted
+++ resolved
@@ -624,11 +624,7 @@
     });
 
     describe('.json()', () => {
-<<<<<<< HEAD
-      test('json should return {} by if no rules are set', async () => {
-=======
       test('json should return {} if no rules are set', async () => {
->>>>>>> 0b3a208e
         const responseWrapper = new ResponseWrapperFetch(mockResponse as unknown as Response);
         const json = await responseWrapper.json([], []);
         expect(json).toEqual({});
