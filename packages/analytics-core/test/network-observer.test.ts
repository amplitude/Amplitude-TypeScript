import { NetworkEventCallback, NetworkRequestEvent, networkObserver } from '../src/index';
import { NetworkObserver } from '../src/network-observer';
import * as AnalyticsCore from '@amplitude/analytics-core';
import { TextEncoder } from 'util';
import * as streams from 'stream/web';
import * as Global from '../src/global-scope';
type PartialGlobal = Pick<typeof globalThis, 'fetch'>;

// Test subclass to access protected methods
class TestNetworkObserver extends NetworkObserver {
  public testNotifyEvent(event: NetworkRequestEvent) {
    this.triggerEventCallbacks(event);
  }
}

describe('NetworkObserver', () => {
  let networkObserver: TestNetworkObserver;
  let originalFetchMock: jest.Mock;
  let events: NetworkRequestEvent[] = [];
  let globalScope: PartialGlobal;

  beforeEach(() => {
    jest.useFakeTimers();
    events = [];
    originalFetchMock = jest.fn();
    globalScope = {
      fetch: originalFetchMock,
      TextEncoder,
      ReadableStream: streams.ReadableStream,
    } as PartialGlobal;

    jest.spyOn(Global, 'getGlobalScope').mockReturnValue(globalScope as typeof globalThis);

    networkObserver = new TestNetworkObserver();
  });

  afterEach(() => {
    jest.useRealTimers();
    jest.restoreAllMocks();
  });

  const callback = (event: NetworkRequestEvent) => {
    events.push(event);
  };

  describe('successful requests', () => {
    it('should track successful fetch requests with headers', async () => {
      // Create a simple mock response
      const headers = new Headers();
      headers.set('content-type', 'application/json');
      headers.set('content-length', '20');
      headers.set('server', 'test-server');
      const mockResponse = {
        status: 200,
        headers,
      };
      originalFetchMock.mockResolvedValue(mockResponse);

      networkObserver.subscribe(new NetworkEventCallback(callback));

      const requestHeaders = {
        'Content-Type': 'application/json',
        Authorization: 'Bearer token123',
      };

      await globalScope.fetch('https://api.example.com/data', {
        method: 'POST',
        headers: requestHeaders,
      });

      expect(events).toHaveLength(1);
      expect(events[0]).toMatchObject({
        type: 'fetch',
        method: 'POST',
        url: 'https://api.example.com/data',
        status: 200,
        requestHeaders,
        responseHeaders: headers,
      });
      expect(events[0].duration).toBeGreaterThanOrEqual(0);
    });
    
    it('should track successful fetch requests with headers (uses Headers object)', async () => {
      // Create a simple mock response
      const headers = new Headers();
      headers.set('content-type', 'application/json');
      headers.set('content-length', '20');
      headers.set('server', 'test-server');
      const mockResponse = {
        status: 200,
        headers,
      };
      originalFetchMock.mockResolvedValue(mockResponse);

      networkObserver.subscribe(new NetworkEventCallback(callback));

      const requestHeaders = new Headers();
      requestHeaders.set('Content-Type', 'application/json');
      requestHeaders.set('Authorization', 'Bearer token123');

      await globalScope.fetch('https://api.example.com/data', {
        method: 'POST',
        headers: requestHeaders,
      });

      expect(events).toHaveLength(1);
      expect(events[0]).toMatchObject({
        type: 'fetch',
        method: 'POST',
        url: 'https://api.example.com/data',
        status: 200,
        requestHeaders,
        responseHeaders: headers,
      });
      expect(events[0].duration).toBeGreaterThanOrEqual(0);
    });

    it('should track successful fetch requests without headers', async () => {
      const mockResponse = {
        status: 200,
        headers: {
          forEach: jest.fn(), // Mock function that does nothing
        },
      };
      originalFetchMock.mockResolvedValue(mockResponse);

      networkObserver.subscribe(new NetworkEventCallback(callback));

      await globalScope.fetch('https://api.example.com/data');

      expect(events).toHaveLength(1);
      expect(events[0]).toMatchObject({
        type: 'fetch',
        method: 'GET',
        url: 'https://api.example.com/data',
        status: 200,
        requestHeaders: undefined,
        responseHeaders: {},
      });
      expect(events[0].duration).toBeGreaterThanOrEqual(0);
    });

    it('should ignore ReadableStream in requestBody', async () => {
      const mockResponse = {
        status: 200,
        headers: {
          forEach: jest.fn(), // Mock function that does nothing
        },
      };
      originalFetchMock.mockResolvedValue(mockResponse);
      networkObserver.subscribe(new NetworkEventCallback(callback));
      const requestBody = new ReadableStream({
        start(controller) { 
          controller.enqueue('Hello, world!');
          controller.close();
        }
      });
      await globalScope.fetch('https://api.example.com/data', {
        method: 'POST',
        body: requestBody,
      });
<<<<<<< HEAD
      expect(events[0].requestBody).toBeUndefined();
=======

      it('should still fetch even if eventCallback throws error', async () => {
        const headers = new Headers();
        headers.set('content-type', 'application/json');
        headers.set('content-length', '20');
        const mockResponse = {
          status: 200,
          headers,
        };
        originalFetchMock.mockResolvedValue(mockResponse);
        const errorCallback = (event: NetworkRequestEvent) => {
          expect(event.status).toBe(200);
          throw new Error('Error in event callback');
        };
        networkObserver.subscribe(new NetworkEventCallback(errorCallback));
        const res = await globalScope.fetch('https://api.example.com/data');
        expect(res.status).toBe(200);
      });
>>>>>>> baf46e22
    });
  });

  describe('failed requests', () => {
    it('should track network errors', async () => {
      const networkError = new TypeError('Failed to fetch');
      originalFetchMock.mockRejectedValue(networkError);

      networkObserver.subscribe(new NetworkEventCallback(callback));

      await expect(globalScope.fetch('https://api.example.com/data')).rejects.toThrow('Failed to fetch');

      expect(events).toHaveLength(1);
      expect(events[0]).toMatchObject({
        type: 'fetch',
        method: 'GET',
        url: 'https://api.example.com/data',
        error: {
          name: 'TypeError',
          message: 'Failed to fetch',
        },
      });
      expect(events[0].duration).toBeGreaterThanOrEqual(0);
    });

    it('should track aborted requests', async () => {
      const abortError = new DOMException('Aborted', 'AbortError');
      originalFetchMock.mockRejectedValue(abortError);
      networkObserver.subscribe(new NetworkEventCallback(callback));
      const controller = new AbortController();
      const signal = controller.signal;
      controller.abort();
      await expect(globalScope.fetch('https://api.example.com/data', { signal })).rejects.toThrow('Aborted');
      expect(events).toHaveLength(1);
      expect(events[0]).toMatchObject({
        type: 'fetch',
        method: 'GET',
        url: 'https://api.example.com/data',
        error: {
          name: 'AbortError',
          message: 'Aborted',
        },
      });
      expect(events[0].status).toBe(0);
      expect(events[0].duration).toBeGreaterThanOrEqual(0);
    });

    it('should handle non-Error throws', async () => {
      originalFetchMock.mockRejectedValue('string error');
      const cb = new NetworkEventCallback(callback);
      networkObserver.subscribe(cb);

      await expect(globalScope.fetch('https://api.example.com/data')).rejects.toBe('string error');

      expect(events).toHaveLength(1);
      expect(events[0].error).toEqual({
        name: 'UnknownError',
        message: 'An unknown error occurred',
      });
    });
  });

  describe('fetch calls with junk data', () => {
    it('should pass junk data to originalfetch', async () => {
      const mockResponse = {
        status: 500,
        headers: {
          forEach: jest.fn(), // Mock function that does nothing
        },
      };
      originalFetchMock.mockResolvedValue(mockResponse);
      networkObserver.subscribe(new NetworkEventCallback(callback));
      expect(globalScope.fetch).not.toBe(originalFetchMock);

      const fetchJunkArgs = [
        [12345 as any, undefined],
        [null, null],
        [[1, 2, 3], { a: 1 }],
        [true, [1, 2, 3]],
        [undefined, undefined],
        ['two', 'args'],
        [undefined, { method: 'POST' }],
      ];

      // checks that the original fetch is called with the same junk data
      for (const args of fetchJunkArgs) {
        /* eslint-disable @typescript-eslint/no-unsafe-argument */
        const res = await globalScope.fetch(...(args as [any, any]));
        expect(originalFetchMock).toHaveBeenCalledWith(...args);
        expect(res).toEqual(mockResponse);
        /* eslint-enable @typescript-eslint/no-unsafe-argument */
      }
    });
  });

  describe('observer lifecycle', () => {
    it('should throw an exception if fetch is not supported', async () => {
      // Mock the global scope to not have fetch
      const scopeWithoutFetch = {} as typeof globalThis;
      jest.spyOn(Global, 'getGlobalScope').mockReturnValue(scopeWithoutFetch);
      const localLogger = {
        error: jest.fn(),
        disable: jest.fn(),
        enable: jest.fn(),
        warn: jest.fn(),
        debug: jest.fn(),
        log: jest.fn(),
      };
      new NetworkObserver(localLogger);
    });

    it('should only restore globalScope.fetch when all subscriptions are unsubscribed', async () => {
      const cb1 = new NetworkEventCallback(callback);
      const cb2 = new NetworkEventCallback(callback);
      networkObserver.subscribe(cb1);
      networkObserver.subscribe(cb2);
      networkObserver.unsubscribe(cb1);

      // cb1 unsubscribed, but cb2 is still subscribed so fetch should be overridden
      expect(globalScope.fetch).not.toBe(originalFetchMock);

      // cb1 and cb2 unsubscribed, fetch should be restored
      networkObserver.unsubscribe(cb2);
      expect(globalScope.fetch).toBe(originalFetchMock);
    });

    it('should stop tracking when no event subscriptions are left', async () => {
      const cb = new NetworkEventCallback(callback);
      networkObserver.subscribe(cb);
      networkObserver.unsubscribe(cb);

      expect(globalScope.fetch).toBe(originalFetchMock);

      await originalFetchMock('https://api.example.com/data');
      expect(events).toHaveLength(0);
    });

    it('should handle missing global scope', () => {
      jest.spyOn(AnalyticsCore, 'getGlobalScope').mockReturnValue(undefined);
      const cb = new NetworkEventCallback(callback);
      networkObserver.subscribe(cb);

      expect(() => networkObserver.unsubscribe(cb)).not.toThrow();
    });

    it('should call eventCallback with request event data', async () => {
      const mockCallback = jest.fn();
      const mockResponse = {
        status: 200,
        headers: {
          forEach: (callback: (value: string, key: string) => void) => {
            callback('application/json', 'content-type');
          },
        },
      };
      originalFetchMock.mockResolvedValue(mockResponse);
      const cb = new NetworkEventCallback(mockCallback);
      networkObserver.subscribe(cb);

      await globalScope.fetch('https://api.example.com/data', {
        method: 'POST',
        headers: { 'Content-Type': 'application/json' },
      });

      expect(mockCallback).toHaveBeenCalledTimes(1);
    });

    it('should handle notifyEvent with optional chaining', async () => {
      const mockEvent = {
        timestamp: Date.now(),
        type: 'fetch' as const,
        method: 'GET',
        url: 'https://api.example.com/data',
      };

      // Test with callback
      const mockCallback = jest.fn();
      const cb = new NetworkEventCallback(mockCallback);
      networkObserver.subscribe(cb);
      networkObserver.testNotifyEvent(mockEvent);
      expect(mockCallback).toHaveBeenCalledWith(mockEvent);

      // Test without callback
      networkObserver.unsubscribe(cb);
      networkObserver.testNotifyEvent(mockEvent);
      expect(mockCallback).toHaveBeenCalledTimes(1); // Still only called once
    });
  });
});

describe('networkObserver', () => {
  test('should be an instance of NetworkObserver', () => {
    expect(networkObserver).toBeInstanceOf(NetworkObserver);
  });
});<|MERGE_RESOLUTION|>--- conflicted
+++ resolved
@@ -79,7 +79,7 @@
       });
       expect(events[0].duration).toBeGreaterThanOrEqual(0);
     });
-    
+
     it('should track successful fetch requests with headers (uses Headers object)', async () => {
       // Create a simple mock response
       const headers = new Headers();
@@ -150,37 +150,34 @@
       originalFetchMock.mockResolvedValue(mockResponse);
       networkObserver.subscribe(new NetworkEventCallback(callback));
       const requestBody = new ReadableStream({
-        start(controller) { 
+        start(controller) {
           controller.enqueue('Hello, world!');
           controller.close();
-        }
+        },
       });
       await globalScope.fetch('https://api.example.com/data', {
         method: 'POST',
         body: requestBody,
       });
-<<<<<<< HEAD
       expect(events[0].requestBody).toBeUndefined();
-=======
-
-      it('should still fetch even if eventCallback throws error', async () => {
-        const headers = new Headers();
-        headers.set('content-type', 'application/json');
-        headers.set('content-length', '20');
-        const mockResponse = {
-          status: 200,
-          headers,
-        };
-        originalFetchMock.mockResolvedValue(mockResponse);
-        const errorCallback = (event: NetworkRequestEvent) => {
-          expect(event.status).toBe(200);
-          throw new Error('Error in event callback');
-        };
-        networkObserver.subscribe(new NetworkEventCallback(errorCallback));
-        const res = await globalScope.fetch('https://api.example.com/data');
-        expect(res.status).toBe(200);
-      });
->>>>>>> baf46e22
+    });
+
+    it('should still fetch even if eventCallback throws error', async () => {
+      const headers = new Headers();
+      headers.set('content-type', 'application/json');
+      headers.set('content-length', '20');
+      const mockResponse = {
+        status: 200,
+        headers,
+      };
+      originalFetchMock.mockResolvedValue(mockResponse);
+      const errorCallback = (event: NetworkRequestEvent) => {
+        expect(event.status).toBe(200);
+        throw new Error('Error in event callback');
+      };
+      networkObserver.subscribe(new NetworkEventCallback(errorCallback));
+      const res = await globalScope.fetch('https://api.example.com/data');
+      expect(res.status).toBe(200);
     });
   });
 
