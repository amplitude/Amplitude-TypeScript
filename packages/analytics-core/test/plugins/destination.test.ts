import { Destination } from '../../src/plugins/destination';
<<<<<<< HEAD
import { DestinationContext, Status } from '@amplitude/analytics-types';
import { useDefaultConfig } from '../helpers/default';
=======
import { DestinationContext, ServerZone, Status } from '@amplitude/analytics-types';
import {
  useDefaultConfig,
  AMPLITUDE_SERVER_URL,
  EU_AMPLITUDE_SERVER_URL,
  AMPLITUDE_BATCH_SERVER_URL,
  EU_AMPLITUDE_BATCH_SERVER_URL,
} from '../helpers/default';
>>>>>>> af6be606
import { MISSING_API_KEY_MESSAGE, UNEXPECTED_ERROR_MESSAGE } from '../../src/messages';

describe('destination', () => {
  describe('setup', () => {
    test('should setup plugin', async () => {
      const destination = new Destination();
      const config = useDefaultConfig();
      config.serverUrl = 'url';
      config.flushMaxRetries = 0;
      config.flushQueueSize = 0;
      config.flushIntervalMillis = 0;
      await destination.setup(config);
      expect(destination.config.transportProvider).toBeDefined();
      expect(destination.config.serverUrl).toBe('url');
      expect(destination.config.flushMaxRetries).toBe(0);
      expect(destination.config.flushQueueSize).toBe(0);
      expect(destination.config.flushIntervalMillis).toBe(0);
    });

    test('should read from storage', async () => {
      const destination = new Destination();
      const config = useDefaultConfig();
      const event = {
        event_type: 'hello',
      };
      const get = jest.spyOn(config.storageProvider, 'get').mockReturnValueOnce([event]);
      const execute = jest.spyOn(destination, 'execute').mockReturnValueOnce(
        Promise.resolve({
          event,
          message: Status.Success,
          code: 200,
        }),
      );
      await destination.setup(config);
      expect(get).toHaveBeenCalledTimes(1);
      expect(execute).toHaveBeenCalledTimes(1);
    });
  });

  describe('execute', () => {
    test('should execute plugin', async () => {
      const destination = new Destination();
      const event = {
        event_type: 'event_type',
      };
      const addToQueue = jest.spyOn(destination, 'addToQueue').mockImplementation((context: DestinationContext) => {
        context.callback({ event, code: 200, message: Status.Success });
      });
      await destination.execute(event);
      expect(addToQueue).toHaveBeenCalledTimes(1);
    });
  });

  describe('addToQueue', () => {
    test('should add to queue and schedule a flush', () => {
      const destination = new Destination();
      destination.config = {
        ...useDefaultConfig(),
        flushIntervalMillis: 0,
      };
      const schedule = jest.spyOn(destination, 'schedule').mockReturnValueOnce(undefined);
      const event = {
        event_type: 'event_type',
      };
      const context = {
        event,
        callback: () => undefined,
        attempts: 0,
      };
      destination.addToQueue(context);
      expect(schedule).toHaveBeenCalledTimes(1);
      expect(context.attempts).toBe(1);
    });
  });

  describe('schedule', () => {
    beforeEach(() => {
      jest.useFakeTimers();
    });

    afterEach(() => {
      jest.useRealTimers();
    });

    test('should schedule a flush', async () => {
      const destination = new Destination();
      destination.scheduled = false;
      destination.queue = [
        {
          event: { event_type: 'event_type' },
          attempts: 0,
          callback: () => undefined,
        },
      ];
      const flush = jest
        .spyOn(destination, 'flush')
        .mockReturnValueOnce(Promise.resolve(undefined))
        .mockReturnValueOnce(Promise.resolve(undefined));
      destination.schedule(0);
      // exhause first setTimeout
      jest.runAllTimers();
      // wait for next tick to call nested setTimeout
      await Promise.resolve();
      // exhause nested setTimeout
      jest.runAllTimers();
      expect(flush).toHaveBeenCalledTimes(2);
    });

    test('should not schedule if one is already in progress', () => {
      const destination = new Destination();
      destination.scheduled = true;
      const flush = jest.spyOn(destination, 'flush').mockReturnValueOnce(Promise.resolve(undefined));
      destination.schedule(0);
      expect(flush).toHaveBeenCalledTimes(0);
    });
  });

  describe('flush', () => {
    test('should get batch and call send', async () => {
      const destination = new Destination();
      destination.config = {
        ...useDefaultConfig(),
        flushQueueSize: 1,
      };
      destination.queue = [
        {
          event: { event_type: 'event_type' },
          attempts: 0,
          callback: () => undefined,
        },
      ];
      const send = jest.spyOn(destination, 'send').mockReturnValueOnce(Promise.resolve());
      const result = await destination.flush();
      expect(destination.queue).toEqual([]);
      expect(result).toBe(undefined);
      expect(send).toHaveBeenCalledTimes(1);
    });
  });

  describe('send', () => {
    test('should handle no api key', async () => {
      const destination = new Destination();
      const callback = jest.fn();
      const event = {
        event_type: 'event_type',
      };
      const context = {
        attempts: 0,
        callback,
        event,
      };
      const transportProvider = {
        send: jest.fn().mockImplementationOnce(() => {
          throw new Error();
        }),
      };
      await destination.setup({
        ...useDefaultConfig(),
        transportProvider,
        apiKey: '',
      });
      await destination.send([context]);
      expect(callback).toHaveBeenCalledTimes(1);
      expect(callback).toHaveBeenCalledWith({
        event,
        code: 400,
        message: MISSING_API_KEY_MESSAGE,
      });
    });

    test('should handle unexpected error', async () => {
      const destination = new Destination();
      const callback = jest.fn();
      const context = {
        attempts: 0,
        callback,
        event: {
          event_type: 'event_type',
        },
      };
      const transportProvider = {
        send: jest.fn().mockImplementationOnce(() => {
          throw new Error();
        }),
      };
      await destination.setup({
        ...useDefaultConfig(),
        transportProvider,
      });
      await destination.send([context]);
      expect(callback).toHaveBeenCalledTimes(1);
    });
  });

  describe('addToBackup', () => {
    test('should add to back up and take snapshot', () => {
      const destination = new Destination();
      destination.config = useDefaultConfig();
      destination.config.saveEvents = true;
      const event = {
        event_type: 'hello',
      };
      const snapshot = jest.spyOn(destination, 'snapshot').mockReturnValueOnce(undefined);
      destination.addToBackup(event);
      expect(destination.backup.size).toBe(1);
      expect(snapshot).toHaveBeenCalledTimes(1);
    });

    test('should not take snapshot', () => {
      const destination = new Destination();
      destination.config = useDefaultConfig();
      destination.config.saveEvents = false;
      const event = {
        event_type: 'hello',
      };
      const snapshot = jest.spyOn(destination, 'snapshot').mockReturnValueOnce(undefined);
      destination.addToBackup(event);
      expect(destination.backup.size).toBe(0);
      expect(snapshot).toHaveBeenCalledTimes(0);
    });
  });

  describe('removeFromBackup', () => {
    test('should remove from back up and take snapshot', () => {
      const destination = new Destination();
      destination.config = useDefaultConfig();
      destination.config.saveEvents = true;
      const event = {
        event_type: 'hello',
      };
      destination.backup.add(event);
      expect(destination.backup.size).toBe(1);
      const snapshot = jest.spyOn(destination, 'snapshot').mockReturnValueOnce(undefined);
      destination.removeFromBackup(event);
      expect(destination.backup.size).toBe(0);
      expect(snapshot).toHaveBeenCalledTimes(1);
    });

    test('should not take snapshot', () => {
      const destination = new Destination();
      destination.config = useDefaultConfig();
      destination.config.saveEvents = false;
      const event = {
        event_type: 'hello',
      };
      const snapshot = jest.spyOn(destination, 'snapshot').mockReturnValueOnce(undefined);
      destination.removeFromBackup(event);
      expect(destination.backup.size).toBe(0);
      expect(snapshot).toHaveBeenCalledTimes(0);
    });
  });

  describe('snapshot', () => {
    test('should save to storage provider', () => {
      const destination = new Destination();
      destination.config = useDefaultConfig();
      destination.config.saveEvents = true;
      const set = jest.spyOn(destination.config.storageProvider, 'set').mockReturnValueOnce(undefined);
      destination.snapshot();
      expect(set).toHaveBeenCalledTimes(1);
    });

    test('should not save to storage provider', () => {
      const destination = new Destination();
      destination.config = useDefaultConfig();
      destination.config.saveEvents = false;
      const set = jest.spyOn(destination.config.storageProvider, 'set').mockReturnValueOnce(undefined);
      destination.snapshot();
      expect(set).toHaveBeenCalledTimes(0);
    });
  });

  describe('module level integration', () => {
    const successResponse = {
      status: Status.Success,
      statusCode: 200,
      body: {
        eventsIngested: 1,
        payloadSizeBytes: 1,
        serverUploadTime: 1,
      },
    };

    test('should handle unexpected error', async () => {
      class Http {
        send = jest.fn().mockImplementationOnce(() => {
          return Promise.resolve(null);
        });
      }
      const transportProvider = new Http();
      const destination = new Destination();
      const config = {
        ...useDefaultConfig(),
        flushQueueSize: 2,
        flushIntervalMillis: 500,
        transportProvider,
      };
      await destination.setup(config);
      const result = await destination.execute({
        event_type: 'event_type',
      });
      expect(result.code).toBe(0);
      expect(result.message).toBe(UNEXPECTED_ERROR_MESSAGE);
      expect(transportProvider.send).toHaveBeenCalledTimes(1);
    });

    test('should handle retry for 400 error', async () => {
      class Http {
        send = jest
          .fn()
          .mockImplementationOnce(() => {
            return Promise.resolve({
              status: Status.Invalid,
              statusCode: 400,
              body: {
                error: 'error',
                missingField: '',
                eventsWithInvalidFields: { a: [0] },
                eventsWithMissingFields: { b: [] },
                silencedEvents: [],
              },
            });
          })
          .mockImplementationOnce(() => {
            return Promise.resolve(successResponse);
          });
      }
      const transportProvider = new Http();
      const destination = new Destination();
      const config = {
        ...useDefaultConfig(),
        flushQueueSize: 2,
        flushIntervalMillis: 500,
        transportProvider,
      };
      await destination.setup(config);
      const results = await Promise.all([
        destination.execute({
          event_type: 'event_type',
        }),
        destination.execute({
          event_type: 'event_type',
        }),
      ]);
      expect(results[0].code).toBe(400);
      expect(results[1].code).toBe(200);
      expect(transportProvider.send).toHaveBeenCalledTimes(2);
    });

    test('should handle retry for 400 error with missing body field', async () => {
      class Http {
        send = jest.fn().mockImplementationOnce(() => {
          return Promise.resolve({
            status: Status.Invalid,
            statusCode: 400,
            body: {
              error: 'error',
              missingField: 'key',
              eventsWithInvalidFields: {},
              eventsWithMissingFields: {},
              silencedEvents: [],
            },
          });
        });
      }
      const transportProvider = new Http();
      const destination = new Destination();
      const config = {
        ...useDefaultConfig(),
        flushQueueSize: 2,
        flushIntervalMillis: 500,
        transportProvider,
      };
      await destination.setup(config);
      const results = await Promise.all([
        destination.execute({
          event_type: 'event_type',
        }),
        destination.execute({
          event_type: 'event_type',
        }),
      ]);
      expect(results[0].code).toBe(400);
      expect(results[1].code).toBe(400);
      expect(transportProvider.send).toHaveBeenCalledTimes(1);
    });

    test('should handle retry for 413 error with flushQueueSize of 1', async () => {
      class Http {
        send = jest.fn().mockImplementationOnce(() => {
          return Promise.resolve({
            status: Status.PayloadTooLarge,
            statusCode: 413,
            body: {
              error: 'error',
            },
          });
        });
      }
      const transportProvider = new Http();
      const destination = new Destination();
      const config = {
        ...useDefaultConfig(),
        flushQueueSize: 1,
        flushIntervalMillis: 500,
        transportProvider,
      };
      await destination.setup(config);
      const event = {
        event_type: 'event_type',
      };
      const result = await destination.execute(event);
      expect(result).toEqual({
        event,
        message: 'error',
        code: 413,
      });
      expect(transportProvider.send).toHaveBeenCalledTimes(1);
    });

    test('should handle retry for 413 error', async () => {
      class Http {
        send = jest
          .fn()
          .mockImplementationOnce(() => {
            return Promise.resolve({
              status: Status.PayloadTooLarge,
              statusCode: 413,
              body: {
                error: 'error',
              },
            });
          })
          .mockImplementationOnce(() => {
            return Promise.resolve(successResponse);
          })
          .mockImplementationOnce(() => {
            return Promise.resolve(successResponse);
          });
      }
      const transportProvider = new Http();
      const destination = new Destination();
      const config = {
        ...useDefaultConfig(),
        flushQueueSize: 2,
        flushIntervalMillis: 500,
        transportProvider,
      };
      await destination.setup(config);
      await Promise.all([
        destination.execute({
          event_type: 'event_type',
        }),
        destination.execute({
          event_type: 'event_type',
        }),
      ]);
      expect(transportProvider.send).toHaveBeenCalledTimes(3);
    });

    test('should handle retry for 429 error', async () => {
      class Http {
        send = jest
          .fn()
          .mockImplementationOnce(() => {
            return Promise.resolve({
              status: Status.RateLimit,
              statusCode: 429,
              body: {
                error: 'error',
                epsThreshold: 1,
                throttledDevices: {},
                throttledUsers: {},
                exceededDailyQuotaDevices: {
                  '1': 1,
                },
                exceededDailyQuotaUsers: {
                  '2': 1,
                },
                throttledEvents: [0],
              },
            });
          })
          .mockImplementationOnce(() => {
            return Promise.resolve(successResponse);
          })
          .mockImplementationOnce(() => {
            return Promise.resolve(successResponse);
          });
      }
      const transportProvider = new Http();
      const destination = new Destination();
      destination.backoff = 1;
      const config = {
        ...useDefaultConfig(),
        flushQueueSize: 4,
        flushIntervalMillis: 500,
        transportProvider,
      };
      await destination.setup(config);
      const results = await Promise.all([
        // throttled
        destination.execute({
          event_type: 'event_type',
          user_id: '0',
          device_id: '0',
        }),
        // exceed daily device quota
        destination.execute({
          event_type: 'event_type',
          user_id: '1',
          device_id: '1',
        }),
        // exceed daily user quota
        destination.execute({
          event_type: 'event_type',
          user_id: '2',
          device_id: '2',
        }),
        // success
        destination.execute({
          event_type: 'event_type',
          user_id: '3',
          device_id: '3',
        }),
      ]);
      expect(results[0].code).toBe(200);
      expect(results[1].code).toBe(429);
      expect(results[2].code).toBe(429);
      expect(results[3].code).toBe(200);
      expect(transportProvider.send).toHaveBeenCalledTimes(2);
    });

    test('should handle retry for 500 error', async () => {
      class Http {
        send = jest
          .fn()
          .mockImplementationOnce(() => {
            return Promise.resolve({
              statusCode: 500,
              status: Status.Failed,
            });
          })
          .mockImplementationOnce(() => {
            return Promise.resolve(successResponse);
          });
      }
      const transportProvider = new Http();
      const destination = new Destination();
      const config = {
        ...useDefaultConfig(),
        flushQueueSize: 2,
        flushIntervalMillis: 500,
        transportProvider,
      };
      await destination.setup(config);
      await Promise.all([
        destination.execute({
          event_type: 'event_type',
        }),
        destination.execute({
          event_type: 'event_type',
        }),
      ]);
      expect(transportProvider.send).toHaveBeenCalledTimes(2);
    });

    test('should handle retry for 503 error', async () => {
      class Http {
        send = jest
          .fn()
          .mockImplementationOnce(() => {
            return Promise.resolve({
              statusCode: 500,
              status: Status.Failed,
            });
          })
          .mockImplementationOnce(() => {
            return Promise.resolve({
              statusCode: 500,
              status: Status.Failed,
            });
          });
      }
      const transportProvider = new Http();
      const destination = new Destination();
      const config = {
        ...useDefaultConfig(),
        flushMaxRetries: 1,
        flushQueueSize: 2,
        flushIntervalMillis: 500,
        transportProvider,
      };
      await destination.setup(config);
      const results = await Promise.all([
        destination.execute({
          event_type: 'event_type',
        }),
        destination.execute({
          event_type: 'event_type',
        }),
      ]);
      expect(results[0].code).toBe(500);
      expect(results[1].code).toBe(500);
      expect(transportProvider.send).toHaveBeenCalledTimes(2);
    });
  });

  describe('getApiHost', () => {
    test('should return serverUrl if the value exists', () => {
      const destination = new Destination();
      destination.config = useDefaultConfig();
      expect(destination.getApiHost()).toBe(AMPLITUDE_SERVER_URL);
    });

    test('should return US server url if serverUrl does not exist', () => {
      const destination = new Destination();
      destination.config = useDefaultConfig();
      destination.config.serverUrl = undefined;
      expect(destination.getApiHost()).toBe(AMPLITUDE_SERVER_URL);
    });

    test('should return batch server url if serverUrl does not exist and useBatch is set', () => {
      const destination = new Destination();
      destination.config = useDefaultConfig();
      destination.config.serverUrl = undefined;
      destination.config.useBatch = true;
      expect(destination.getApiHost()).toBe(AMPLITUDE_BATCH_SERVER_URL);

      destination.config.serverZone = ServerZone.EU;
      expect(destination.getApiHost()).toBe(EU_AMPLITUDE_BATCH_SERVER_URL);
    });

    test('should return EU server url if serverUrl does not exist and server zone is EU', () => {
      const destination = new Destination();
      destination.config = useDefaultConfig();
      destination.config.serverUrl = undefined;
      destination.config.serverZone = ServerZone.EU;
      expect(destination.getApiHost()).toBe(EU_AMPLITUDE_SERVER_URL);
    });
  });
});<|MERGE_RESOLUTION|>--- conflicted
+++ resolved
@@ -1,8 +1,4 @@
 import { Destination } from '../../src/plugins/destination';
-<<<<<<< HEAD
-import { DestinationContext, Status } from '@amplitude/analytics-types';
-import { useDefaultConfig } from '../helpers/default';
-=======
 import { DestinationContext, ServerZone, Status } from '@amplitude/analytics-types';
 import {
   useDefaultConfig,
@@ -11,7 +7,6 @@
   AMPLITUDE_BATCH_SERVER_URL,
   EU_AMPLITUDE_BATCH_SERVER_URL,
 } from '../helpers/default';
->>>>>>> af6be606
 import { MISSING_API_KEY_MESSAGE, UNEXPECTED_ERROR_MESSAGE } from '../../src/messages';
 
 describe('destination', () => {
