import { Destination } from '../../src/plugins/destination';
import { DestinationContext, Status } from '@amplitude/analytics-types';
import { useDefaultConfig } from '../helpers/default';
import { MISSING_API_KEY_MESSAGE, UNEXPECTED_ERROR_MESSAGE } from '../../src/messages';

describe('destination', () => {
  describe('setup', () => {
    test('should setup plugin', async () => {
      const destination = new Destination();
      const config = useDefaultConfig();
      config.serverUrl = 'url';
      config.flushMaxRetries = 0;
      config.flushQueueSize = 0;
      config.flushIntervalMillis = 0;
      await destination.setup(config);
      expect(destination.config.transportProvider).toBeDefined();
      expect(destination.config.serverUrl).toBe('url');
      expect(destination.config.flushMaxRetries).toBe(0);
      expect(destination.config.flushQueueSize).toBe(0);
      expect(destination.config.flushIntervalMillis).toBe(0);
    });

    test('should read from storage', async () => {
      const destination = new Destination();
      const config = useDefaultConfig();
      const event = {
        event_type: 'hello',
      };
      const get = jest.spyOn(config.storageProvider, 'get').mockReturnValueOnce([event]);
      const execute = jest.spyOn(destination, 'execute').mockReturnValueOnce(
        Promise.resolve({
          event,
          message: Status.Success,
          code: 200,
        }),
      );
      await destination.setup(config);
      expect(get).toHaveBeenCalledTimes(1);
      expect(execute).toHaveBeenCalledTimes(1);
    });
  });

  describe('execute', () => {
    test('should execute plugin', async () => {
      const destination = new Destination();
      const event = {
        event_type: 'event_type',
      };
      const addToQueue = jest.spyOn(destination, 'addToQueue').mockImplementation((context: DestinationContext) => {
        context.callback({ event, code: 200, message: Status.Success });
      });
      await destination.execute(event);
      expect(addToQueue).toHaveBeenCalledTimes(1);
    });
  });

  describe('addToQueue', () => {
    test('should add to queue and schedule a flush', () => {
      const destination = new Destination();
      destination.config = {
        ...useDefaultConfig(),
        flushIntervalMillis: 0,
      };
      const schedule = jest.spyOn(destination, 'schedule').mockReturnValueOnce(undefined);
      const event = {
        event_type: 'event_type',
      };
      const context = {
        event,
        callback: () => undefined,
        attempts: 0,
        delay: 0,
      };
      destination.addToQueue(context);
      expect(schedule).toHaveBeenCalledTimes(1);
      expect(context.attempts).toBe(1);
    });
  });

  describe('schedule', () => {
    beforeEach(() => {
      jest.useFakeTimers();
    });

    afterEach(() => {
      jest.useRealTimers();
    });

    test('should schedule a flush', async () => {
      const destination = new Destination();
      destination.scheduled = false;
      destination.queue = [
        {
          event: { event_type: 'event_type' },
          attempts: 0,
          callback: () => undefined,
          delay: 0,
        },
      ];
      const flush = jest
        .spyOn(destination, 'flush')
        .mockReturnValueOnce(Promise.resolve(undefined))
        .mockReturnValueOnce(Promise.resolve(undefined));
      destination.schedule(0);
      // exhause first setTimeout
      jest.runAllTimers();
      // wait for next tick to call nested setTimeout
      await Promise.resolve();
      // exhause nested setTimeout
      jest.runAllTimers();
      expect(flush).toHaveBeenCalledTimes(2);
    });

    test('should not schedule if one is already in progress', () => {
      const destination = new Destination();
      destination.scheduled = true;
      const flush = jest.spyOn(destination, 'flush').mockReturnValueOnce(Promise.resolve(undefined));
      destination.schedule(0);
      expect(flush).toHaveBeenCalledTimes(0);
    });
  });

  describe('flush', () => {
    test('should get batch and call send', async () => {
      const destination = new Destination();
      destination.config = {
        ...useDefaultConfig(),
        flushQueueSize: 1,
      };
      destination.queue = [
        {
          event: { event_type: 'event_type' },
          attempts: 0,
          callback: () => undefined,
          delay: 0,
        },
      ];
      const send = jest.spyOn(destination, 'send').mockReturnValueOnce(Promise.resolve());
      const result = await destination.flush();
      expect(destination.queue).toEqual([]);
      expect(result).toBe(undefined);
      expect(send).toHaveBeenCalledTimes(1);
    });
  });

  describe('send', () => {
    test('should handle no api key', async () => {
      const destination = new Destination();
      const callback = jest.fn();
      const event = {
        event_type: 'event_type',
      };
      const context = {
        attempts: 0,
        callback,
        event,
        delay: 0,
      };
      const transportProvider = {
        send: jest.fn().mockImplementationOnce(() => {
          throw new Error();
        }),
      };
      await destination.setup({
        ...useDefaultConfig(),
        transportProvider,
        apiKey: '',
      });
      await destination.send([context]);
      expect(callback).toHaveBeenCalledTimes(1);
      expect(callback).toHaveBeenCalledWith({
        event,
        code: 400,
        message: MISSING_API_KEY_MESSAGE,
      });
    });

    test('should handle unexpected error', async () => {
      const destination = new Destination();
      const callback = jest.fn();
      const context = {
        attempts: 0,
        callback,
        event: {
          event_type: 'event_type',
        },
        delay: 0,
      };
      const transportProvider = {
        send: jest.fn().mockImplementationOnce(() => {
          throw new Error();
        }),
      };
      await destination.setup({
        ...useDefaultConfig(),
        transportProvider,
      });
      await destination.send([context]);
      expect(callback).toHaveBeenCalledTimes(1);
    });
  });

  describe('addToBackup', () => {
    test('should add to back up and take snapshot', () => {
      const destination = new Destination();
      destination.config = useDefaultConfig();
      destination.config.saveEvents = true;
      const event = {
        event_type: 'hello',
      };
      const snapshot = jest.spyOn(destination, 'snapshot').mockReturnValueOnce(undefined);
      destination.addToBackup(event);
      expect(destination.backup.size).toBe(1);
      expect(snapshot).toHaveBeenCalledTimes(1);
    });

    test('should not take snapshot', () => {
      const destination = new Destination();
      destination.config = useDefaultConfig();
      destination.config.saveEvents = false;
      const event = {
        event_type: 'hello',
      };
      const snapshot = jest.spyOn(destination, 'snapshot').mockReturnValueOnce(undefined);
      destination.addToBackup(event);
      expect(destination.backup.size).toBe(0);
      expect(snapshot).toHaveBeenCalledTimes(0);
    });
  });

  describe('removeFromBackup', () => {
    test('should remove from back up and take snapshot', () => {
      const destination = new Destination();
      destination.config = useDefaultConfig();
      destination.config.saveEvents = true;
      const event = {
        event_type: 'hello',
      };
      destination.backup.add(event);
      expect(destination.backup.size).toBe(1);
      const snapshot = jest.spyOn(destination, 'snapshot').mockReturnValueOnce(undefined);
      destination.removeFromBackup(event);
      expect(destination.backup.size).toBe(0);
      expect(snapshot).toHaveBeenCalledTimes(1);
    });

    test('should not take snapshot', () => {
      const destination = new Destination();
      destination.config = useDefaultConfig();
      destination.config.saveEvents = false;
      const event = {
        event_type: 'hello',
      };
      const snapshot = jest.spyOn(destination, 'snapshot').mockReturnValueOnce(undefined);
      destination.removeFromBackup(event);
      expect(destination.backup.size).toBe(0);
      expect(snapshot).toHaveBeenCalledTimes(0);
    });
  });

  describe('snapshot', () => {
    test('should save to storage provider', () => {
      const destination = new Destination();
      destination.config = useDefaultConfig();
      destination.config.saveEvents = true;
      const set = jest.spyOn(destination.config.storageProvider, 'set').mockReturnValueOnce(undefined);
      destination.snapshot();
      expect(set).toHaveBeenCalledTimes(1);
    });

    test('should not save to storage provider', () => {
      const destination = new Destination();
      destination.config = useDefaultConfig();
      destination.config.saveEvents = false;
      const set = jest.spyOn(destination.config.storageProvider, 'set').mockReturnValueOnce(undefined);
      destination.snapshot();
      expect(set).toHaveBeenCalledTimes(0);
    });
  });

  describe('module level integration', () => {
    const successResponse = {
      status: Status.Success,
      statusCode: 200,
      body: {
        eventsIngested: 1,
        payloadSizeBytes: 1,
        serverUploadTime: 1,
      },
    };

    test('should handle unexpected error', async () => {
      class Http {
        send = jest.fn().mockImplementationOnce(() => {
          return Promise.resolve(null);
        });
      }
      const transportProvider = new Http();
      const destination = new Destination();
      const config = {
        ...useDefaultConfig(),
        flushQueueSize: 2,
        flushIntervalMillis: 500,
        transportProvider,
      };
      await destination.setup(config);
      const result = await destination.execute({
        event_type: 'event_type',
      });
      expect(result.code).toBe(0);
      expect(result.message).toBe(UNEXPECTED_ERROR_MESSAGE);
      expect(transportProvider.send).toHaveBeenCalledTimes(1);
    });

    test('should handle retry for 400 error', async () => {
      class Http {
        send = jest
          .fn()
          .mockImplementationOnce(() => {
            return Promise.resolve({
              status: Status.Invalid,
              statusCode: 400,
              body: {
                error: 'error',
                missingField: '',
                eventsWithInvalidFields: { a: [0] },
                eventsWithMissingFields: { b: [] },
                silencedEvents: [],
              },
            });
          })
          .mockImplementationOnce(() => {
            return Promise.resolve(successResponse);
          });
      }
      const transportProvider = new Http();
      const destination = new Destination();
      destination.backoff = 10;
      const config = {
        ...useDefaultConfig(),
        flushQueueSize: 2,
        flushIntervalMillis: 500,
        transportProvider,
      };
      await destination.setup(config);
      const results = await Promise.all([
        destination.execute({
          event_type: 'event_type',
        }),
        destination.execute({
          event_type: 'event_type',
        }),
      ]);
      expect(results[0].code).toBe(400);
      expect(results[1].code).toBe(200);
      expect(transportProvider.send).toHaveBeenCalledTimes(2);
    });

    test('should handle retry for 400 error with missing body field', async () => {
      class Http {
        send = jest.fn().mockImplementationOnce(() => {
          return Promise.resolve({
            status: Status.Invalid,
            statusCode: 400,
            body: {
              error: 'error',
              missingField: 'key',
              eventsWithInvalidFields: {},
              eventsWithMissingFields: {},
              silencedEvents: [],
            },
          });
        });
      }
      const transportProvider = new Http();
      const destination = new Destination();
      const config = {
        ...useDefaultConfig(),
        flushQueueSize: 2,
        flushIntervalMillis: 500,
        transportProvider,
      };
      await destination.setup(config);
      const results = await Promise.all([
        destination.execute({
          event_type: 'event_type',
        }),
        destination.execute({
          event_type: 'event_type',
        }),
      ]);
      expect(results[0].code).toBe(400);
      expect(results[1].code).toBe(400);
      expect(transportProvider.send).toHaveBeenCalledTimes(1);
    });

    test('should handle retry for 413 error with flushQueueSize of 1', async () => {
      class Http {
        send = jest.fn().mockImplementationOnce(() => {
          return Promise.resolve({
            status: Status.PayloadTooLarge,
            statusCode: 413,
            body: {
              error: 'error',
            },
          });
        });
      }
      const transportProvider = new Http();
      const destination = new Destination();
      const config = {
        ...useDefaultConfig(),
        flushQueueSize: 1,
        flushIntervalMillis: 500,
        transportProvider,
      };
      await destination.setup(config);
      const event = {
        event_type: 'event_type',
      };
      const result = await destination.execute(event);
      expect(result).toEqual({
        event,
        message: 'error',
        code: 413,
      });
      expect(transportProvider.send).toHaveBeenCalledTimes(1);
    });

    test('should handle retry for 413 error', async () => {
      class Http {
        send = jest
          .fn()
          .mockImplementationOnce(() => {
            return Promise.resolve({
              status: Status.PayloadTooLarge,
              statusCode: 413,
              body: {
                error: 'error',
              },
            });
          })
          .mockImplementationOnce(() => {
            return Promise.resolve(successResponse);
          })
          .mockImplementationOnce(() => {
            return Promise.resolve(successResponse);
          });
      }
      const transportProvider = new Http();
      const destination = new Destination();
      destination.backoff = 10;
      const config = {
        ...useDefaultConfig(),
        flushQueueSize: 2,
        flushIntervalMillis: 500,
        transportProvider,
      };
      await destination.setup(config);
      await Promise.all([
        destination.execute({
          event_type: 'event_type',
        }),
        destination.execute({
          event_type: 'event_type',
        }),
      ]);
      expect(transportProvider.send).toHaveBeenCalledTimes(3);
    });

    test('should handle retry for 429 error', async () => {
      class Http {
        send = jest
          .fn()
          .mockImplementationOnce(() => {
            return Promise.resolve({
              status: Status.RateLimit,
              statusCode: 429,
              body: {
                error: 'error',
                epsThreshold: 1,
                throttledDevices: {},
                throttledUsers: {},
                exceededDailyQuotaDevices: {
                  '1': 1,
                },
                exceededDailyQuotaUsers: {
                  '2': 1,
                },
                throttledEvents: [0],
              },
            });
          })
          .mockImplementationOnce(() => {
            return Promise.resolve(successResponse);
          })
          .mockImplementationOnce(() => {
            return Promise.resolve(successResponse);
          });
      }
      const transportProvider = new Http();
      const destination = new Destination();
      destination.backoff = 10;
      destination.throttle = 1;
      const config = {
        ...useDefaultConfig(),
        flushQueueSize: 4,
        flushIntervalMillis: 500,
        transportProvider,
      };
      await destination.setup(config);
      const results = await Promise.all([
        // throttled
        destination.execute({
          event_type: 'event_type',
          user_id: '0',
          device_id: '0',
        }),
        // exceed daily device quota
        destination.execute({
          event_type: 'event_type',
          user_id: '1',
          device_id: '1',
        }),
        // exceed daily user quota
        destination.execute({
          event_type: 'event_type',
          user_id: '2',
          device_id: '2',
        }),
        // success
        destination.execute({
          event_type: 'event_type',
          user_id: '3',
          device_id: '3',
        }),
      ]);
      expect(results[0].code).toBe(200);
      expect(results[1].code).toBe(429);
      expect(results[2].code).toBe(429);
      expect(results[3].code).toBe(200);
      expect(transportProvider.send).toHaveBeenCalledTimes(2);
    });

    test('should handle retry for 500 error', async () => {
      class Http {
        send = jest
          .fn()
          .mockImplementationOnce(() => {
            return Promise.resolve({
              statusCode: 500,
              status: Status.Failed,
            });
          })
          .mockImplementationOnce(() => {
            return Promise.resolve(successResponse);
          });
      }
      const transportProvider = new Http();
      const destination = new Destination();
      destination.backoff = 10;
      const config = {
        ...useDefaultConfig(),
        flushQueueSize: 2,
        flushIntervalMillis: 500,
        transportProvider,
      };
      await destination.setup(config);
      await Promise.all([
        destination.execute({
          event_type: 'event_type',
        }),
        destination.execute({
          event_type: 'event_type',
        }),
      ]);
      expect(transportProvider.send).toHaveBeenCalledTimes(2);
    });

    test('should handle retry for 503 error', async () => {
      class Http {
        send = jest
          .fn()
          .mockImplementationOnce(() => {
            return Promise.resolve({
              statusCode: 500,
              status: Status.Failed,
            });
          })
          .mockImplementationOnce(() => {
            return Promise.resolve({
              statusCode: 500,
              status: Status.Failed,
            });
          });
      }
      const transportProvider = new Http();
      const destination = new Destination();
      destination.backoff = 10;
      const config = {
        ...useDefaultConfig(),
        flushMaxRetries: 1,
        flushQueueSize: 2,
        flushIntervalMillis: 500,
        transportProvider,
      };
      await destination.setup(config);
      const results = await Promise.all([
        destination.execute({
          event_type: 'event_type',
        }),
        destination.execute({
          event_type: 'event_type',
        }),
      ]);
      expect(results[0].code).toBe(500);
      expect(results[1].code).toBe(500);
<<<<<<< HEAD
      expect(transportProvider.send).toHaveBeenCalledTimes(2);
=======
      expect(transportProvider.send).toHaveBeenCalledTimes(1);
>>>>>>> fa3014dd
    });
  });
});<|MERGE_RESOLUTION|>--- conflicted
+++ resolved
@@ -615,11 +615,7 @@
       ]);
       expect(results[0].code).toBe(500);
       expect(results[1].code).toBe(500);
-<<<<<<< HEAD
-      expect(transportProvider.send).toHaveBeenCalledTimes(2);
-=======
       expect(transportProvider.send).toHaveBeenCalledTimes(1);
->>>>>>> fa3014dd
     });
   });
 });