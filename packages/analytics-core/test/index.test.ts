/* eslint-disable @typescript-eslint/no-unsafe-member-access */
import {
  AmplitudeCore,
  BaseTransport,
  Destination,
  Config,
  Logger,
  LogLevel,
  AMPLITUDE_PREFIX,
  STORAGE_PREFIX,
  returnWrapper,
  debugWrapper,
  getClientLogConfig,
  getClientStates,
  UUID,
  MemoryStorage,
  createIdentifyEvent,
  RequestMetadata,
  getGlobalScope,
  getAnalyticsConnector,
  setConnectorDeviceId,
  setConnectorUserId,
  isNewSession,
  getQueryParams,
  getCookieName,
  getOldCookieName,
  getLanguage,
  IdentityEventSender,
  CookieStorage,
  FetchTransport,
  RemoteConfigClient,
  Identify,
  Revenue,
  getStorageKey,
  OfflineDisabled,
  Status,
  DEFAULT_ACTION_CLICK_ALLOWLIST,
  DEFAULT_DEAD_CLICK_ALLOWLIST,
  DEFAULT_RAGE_CLICK_ALLOWLIST,
  DEFAULT_RAGE_CLICK_OUT_OF_BOUNDS_THRESHOLD,
  DEFAULT_CSS_SELECTOR_ALLOWLIST,
  DEFAULT_RAGE_CLICK_THRESHOLD,
  DEFAULT_RAGE_CLICK_WINDOW_MS,
  DEFAULT_DEAD_CLICK_WINDOW_MS,
  DEFAULT_DATA_ATTRIBUTE_PREFIX,
  RevenueProperty,
  IdentifyOperation,
  SpecialEventType,
  ServerZone,
  BASE_CAMPAIGN,
  CampaignParser,
  EMPTY_VALUE,
  MKTG,
<<<<<<< HEAD
  AmplitudeContext,
  getPageTitle,
  TEXT_MASK_ATTRIBUTE,
  MASKED_TEXT_VALUE,
=======
  generateHashCode,
  isTimestampInSample,
  DiagnosticsClient,
>>>>>>> 1c958666
} from '../src/index';

describe('index', () => {
  test('should expose apis', () => {
    const client = new AmplitudeCore();
    expect(typeof (client as any)._init).toBe('function');
    expect(typeof client.track).toBe('function');
    expect(typeof client.logEvent).toBe('function');
    expect(typeof client.identify).toBe('function');
    expect(typeof client.groupIdentify).toBe('function');
    expect(typeof client.setGroup).toBe('function');
    expect(typeof client.setOptOut).toBe('function');
    expect(typeof client.revenue).toBe('function');
    expect(typeof client.add).toBe('function');
    expect(typeof client.remove).toBe('function');
    expect(typeof Identify).toBe('function');
    expect(typeof Revenue).toBe('function');
    expect(typeof BaseTransport).toBe('function');
    expect(typeof Destination).toBe('function');
    expect(typeof Config).toBe('function');
    expect(typeof RequestMetadata).toEqual('function');
    expect(typeof Logger).toBe('function');
    expect(typeof LogLevel).toBe('object');
    expect(typeof returnWrapper).toBe('function');
    expect(typeof debugWrapper).toBe('function');
    expect(typeof getClientLogConfig).toBe('function');
    expect(typeof getClientStates).toBe('function');
    expect(typeof UUID).toBe('function');
    expect(typeof MemoryStorage).toBe('function');
    expect(typeof createIdentifyEvent).toBe('function');
    expect(AMPLITUDE_PREFIX).toBe('AMP');
    expect(STORAGE_PREFIX).toBe('AMP_unsent');
    expect(typeof getStorageKey).toBe('function');
    expect(typeof getGlobalScope).toBe('function');
    expect(typeof getAnalyticsConnector).toBe('function');
    expect(typeof setConnectorDeviceId).toBe('function');
    expect(typeof setConnectorUserId).toBe('function');
    expect(typeof isNewSession).toBe('function');
    expect(typeof getQueryParams).toBe('function');
    expect(typeof getCookieName).toBe('function');
    expect(typeof getOldCookieName).toBe('function');
    expect(typeof getLanguage).toBe('function');
    expect(typeof IdentityEventSender).toBe('function');
    expect(() => new IdentityEventSender()).not.toThrow();
    expect(typeof CookieStorage).toBe('function');
    expect(() => new CookieStorage()).not.toThrow();
    expect(typeof FetchTransport).toBe('function');
    expect(() => new FetchTransport()).not.toThrow();
    expect(typeof RemoteConfigClient).toBe('function');
    expect(() => new RemoteConfigClient('api-key', new Logger())).not.toThrow();
    expect(OfflineDisabled).toBe(null);
    expect(typeof OfflineDisabled).toBe('object');
    expect(typeof Status).toBe('object');
    expect(typeof DEFAULT_ACTION_CLICK_ALLOWLIST).toBe('object');
    expect(typeof DEFAULT_CSS_SELECTOR_ALLOWLIST).toBe('object');
    expect(typeof DEFAULT_DEAD_CLICK_ALLOWLIST).toBe('object');
    expect(typeof DEFAULT_RAGE_CLICK_ALLOWLIST).toBe('object');
    expect(typeof DEFAULT_DATA_ATTRIBUTE_PREFIX).toBe('string');
    expect(typeof RevenueProperty).toBe('object');
    expect(typeof IdentifyOperation).toBe('object');
    expect(typeof SpecialEventType).toBe('object');
    expect(typeof ServerZone).toBe('object');
    expect(typeof DEFAULT_RAGE_CLICK_OUT_OF_BOUNDS_THRESHOLD).toBe('number');
    expect(DEFAULT_RAGE_CLICK_THRESHOLD).toBeGreaterThan(1);
    expect(DEFAULT_RAGE_CLICK_WINDOW_MS).toBeGreaterThan(1);
    expect(DEFAULT_DEAD_CLICK_WINDOW_MS).toBeGreaterThan(1);
    expect(EMPTY_VALUE).toBe('EMPTY');
    expect(typeof BASE_CAMPAIGN).toBe('object');
    expect(typeof MKTG).toBe('string');
    expect(typeof CampaignParser).toBe('function');
<<<<<<< HEAD
    expect(typeof getPageTitle).toBe('function');
    expect(TEXT_MASK_ATTRIBUTE).toBe('data-amp-mask');
    expect(MASKED_TEXT_VALUE).toBe('*****');
=======
    expect(typeof generateHashCode).toBe('function');
    expect(typeof isTimestampInSample).toBe('function');
    expect(typeof DiagnosticsClient).toBe('function');
>>>>>>> 1c958666
  });
});<|MERGE_RESOLUTION|>--- conflicted
+++ resolved
@@ -51,16 +51,13 @@
   CampaignParser,
   EMPTY_VALUE,
   MKTG,
-<<<<<<< HEAD
   AmplitudeContext,
   getPageTitle,
   TEXT_MASK_ATTRIBUTE,
   MASKED_TEXT_VALUE,
-=======
   generateHashCode,
   isTimestampInSample,
   DiagnosticsClient,
->>>>>>> 1c958666
 } from '../src/index';
 
 describe('index', () => {
@@ -131,14 +128,11 @@
     expect(typeof BASE_CAMPAIGN).toBe('object');
     expect(typeof MKTG).toBe('string');
     expect(typeof CampaignParser).toBe('function');
-<<<<<<< HEAD
     expect(typeof getPageTitle).toBe('function');
     expect(TEXT_MASK_ATTRIBUTE).toBe('data-amp-mask');
     expect(MASKED_TEXT_VALUE).toBe('*****');
-=======
     expect(typeof generateHashCode).toBe('function');
     expect(typeof isTimestampInSample).toBe('function');
     expect(typeof DiagnosticsClient).toBe('function');
->>>>>>> 1c958666
   });
 });