--- conflicted
+++ resolved
@@ -488,17 +488,13 @@
       headersPruned[key] = headers[key];
     }
   }
-  
   return headersPruned;
 };
 export class NetworkRequestEvent {
   public requestHeaders?: Record<string, string>;
   public responseHeaders?: Record<string, string>;
-<<<<<<< HEAD
   public requestBodyJson?: Promise<JsonObject | null>;
   public responseBodyJson?: Promise<JsonObject | null>;
-=======
->>>>>>> 95386f8c
   constructor(
     public readonly type: 'xhr' | 'fetch',
     public readonly method: string,
