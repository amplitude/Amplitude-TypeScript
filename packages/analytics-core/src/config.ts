--- conflicted
+++ resolved
@@ -21,11 +21,8 @@
   flushIntervalMillis: 1000,
   logLevel: LogLevel.Warn,
   loggerProvider: new Logger(),
-<<<<<<< HEAD
   saveEvents: true,
-=======
   optOut: false,
->>>>>>> bdf1eb0c
   serverUrl: AMPLITUDE_SERVER_URL,
 };
 
@@ -39,11 +36,8 @@
   flushQueueSize: number;
   loggerProvider: ILogger;
   logLevel: LogLevel;
-<<<<<<< HEAD
+  optOut: boolean;
   saveEvents: boolean;
-=======
-  optOut: boolean;
->>>>>>> bdf1eb0c
   serverUrl: string;
   transportProvider: Transport;
   storageProvider: Storage<Event[]>;
@@ -58,11 +52,8 @@
     this.flushQueueSize = options.flushQueueSize || defaultConfig.flushQueueSize;
     this.loggerProvider = options.loggerProvider || defaultConfig.loggerProvider;
     this.logLevel = options.logLevel || defaultConfig.logLevel;
-<<<<<<< HEAD
+    this.optOut = options.optOut ?? defaultConfig.optOut;
     this.saveEvents = options.saveEvents ?? defaultConfig.saveEvents;
-=======
-    this.optOut = options.optOut ?? defaultConfig.optOut;
->>>>>>> bdf1eb0c
     this.serverUrl = options.serverUrl || AMPLITUDE_SERVER_URL;
     this.storageProvider = options.storageProvider;
     this.transportProvider = options.transportProvider;
