--- conflicted
+++ resolved
@@ -1,17 +1,13 @@
-<<<<<<< HEAD
-import { Config, InitOptions, LogLevel } from '@amplitude/analytics-types';
-
-=======
 import {
+  Event,
   Config as IConfig,
-  Event,
+  Logger as ILogger,
   InitOptions,
-  Logger as ILogger,
   LogLevel,
   Storage,
   Transport,
 } from '@amplitude/analytics-types';
->>>>>>> e23a563c
+
 import { Logger } from './logger';
 
 const DEFAULT_INSTANCE = 'default';
