export { Observable } from 'zen-observable-ts';

import { Observable as ZenObservable, Observer, Subscription } from 'zen-observable-ts';

/**
 * asyncMap operator for Zen Observable
 *
 * Maps each value emitted by the source Observable using an async function,
 * emitting the resolved values in the same order they arrive.
 */
function asyncMap<T, R>(observable: ZenObservable<T>, fn: (value: T) => Promise<R>): ZenObservable<R> {
  return new ZenObservable(
    (observer: { next: (value: R) => void; error: (error: any) => void; complete: () => void }) => {
      observable.subscribe({
        next: (value: T) => {
          fn(value)
            .then((result: R) => {
              return observer.next(result);
            })
            .catch((error: any) => observer.error(error));
        },
        error: (error: any) => {
          observer.error(error);
        },
        complete: () => {
          observer.complete();
        },
      });
    },
  );
}

<<<<<<< HEAD
type Unsubscribable = {
  unsubscribe: () => void;
};

/**
 * merge operator for Zen Observable
 *
 * Merges two observables into a single observable, emitting values from both sources in the order they arrive.
 * @param sourceA Observable to merge
 * @param sourceB Observable to merge
 * @returns Unsubscribable cleanup function
 */
function merge<A, B>(sourceA: ZenObservable<A>, sourceB: ZenObservable<B>): ZenObservable<A | B> {
  return new ZenObservable<A | B>((observer) => {
    let closed = false;

    const subscriptions: Set<Unsubscribable> = new Set();

    const cleanup = (): void => {
      closed = true;
      for (const sub of subscriptions) {
        try {
          sub.unsubscribe();
        } catch {
          /* do nothing */
        }
      }
      subscriptions.clear();
    };

    const subscribeTo = <T>(source: ZenObservable<T>) => {
      const sub = source.subscribe({
        next(value: T) {
          if (!closed) observer.next(value as A | B);
        },
        error(err) {
          if (!closed) {
            closed = true;
            observer.error(err);
            cleanup();
          }
        },
        complete() {
          subscriptions.delete(sub);
          if (!closed && subscriptions.size === 0) {
            observer.complete();
            cleanup();
            closed = true;
          }
        },
      });

      subscriptions.add(sub);
    };

    subscribeTo(sourceA);
    subscribeTo(sourceB);

    return cleanup;
  });
}

// function share() {
=======
function multicast<T>(source: ZenObservable<T>): ZenObservable<T> {
  const observers: Set<Observer<T>> = new Set();
  let subscription: Subscription | null = null;
>>>>>>> 31b59ca0

  return new ZenObservable<T>((observer) => {
    observers.add(observer);

    if (subscription === null) {
      subscription = source.subscribe({
        next(value) {
          for (const obs of observers) {
            /* istanbul ignore next*/
            obs.next?.(value);
          }
        },
        error(err) {
          for (const obs of observers) {
            /* istanbul ignore next */
            obs.error?.(err);
          }
          cleanup();
        },
        complete() {
          for (const obs of observers) {
            /* istanbul ignore next */
            obs.complete?.();
          }
          cleanup();
        },
      });
    }

    // Return unsubscribe function for this observer
    return () => {
      observers.delete(observer);

      // If no observers left, unsubscribe from the source
      if (observers.size === 0 && subscription) {
        subscription.unsubscribe();
        subscription = null;
      }
    };
  });

  function cleanup() {
    /* istanbul ignore next */
    subscription?.unsubscribe();
    subscription = null;
    observers.clear();
  }
}

<<<<<<< HEAD
export { asyncMap, merge };
=======
export { asyncMap, multicast };
>>>>>>> 31b59ca0
<|MERGE_RESOLUTION|>--- conflicted
+++ resolved
@@ -30,7 +30,6 @@
   );
 }
 
-<<<<<<< HEAD
 type Unsubscribable = {
   unsubscribe: () => void;
 };
@@ -94,11 +93,9 @@
 }
 
 // function share() {
-=======
 function multicast<T>(source: ZenObservable<T>): ZenObservable<T> {
   const observers: Set<Observer<T>> = new Set();
   let subscription: Subscription | null = null;
->>>>>>> 31b59ca0
 
   return new ZenObservable<T>((observer) => {
     observers.add(observer);
@@ -148,8 +145,4 @@
   }
 }
 
-<<<<<<< HEAD
-export { asyncMap, merge };
-=======
-export { asyncMap, multicast };
->>>>>>> 31b59ca0
+export { asyncMap, multicast, merge };