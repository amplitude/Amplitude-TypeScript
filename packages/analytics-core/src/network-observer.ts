import { getGlobalScope } from './';
import { UUID } from './utils/uuid';
import { ILogger } from '.';
<<<<<<< HEAD
import {
  IRequestWrapper,
  NetworkRequestEvent,
  RequestWrapperFetch,
  ResponseWrapperFetch,
  RequestWrapperXhr,
  ResponseWrapperXhr,
  IResponseWrapper,
  RequestInitSafe,
  XMLHttpRequestBodyInitSafe,
} from './network-request-event';

// object that is added to each XHR instance so
// that info can be set in xhr.open and retrieved in xhr.send
type AmplitudeAnalyticsEvent = {
  method: string;
  url: string | URL;
  startTime: number;
  durationStart: number;
  status?: number;
};

=======
import { NetworkRequestEvent, RequestWrapper, ResponseWrapper } from './network-request-event';

>>>>>>> 6359e8ca
/**
 * Typeguard function checks if an input is a Request object.
 */
function isRequest(requestInfo: any): requestInfo is Request {
  return typeof requestInfo === 'object' && requestInfo !== null && 'url' in requestInfo && 'method' in requestInfo;
}

export type NetworkEventCallbackFn = (event: NetworkRequestEvent) => void;

export class NetworkEventCallback {
  constructor(public readonly callback: (event: NetworkRequestEvent) => void, public readonly id: string = UUID()) {}
}

type RequestUrlAndMethod = {
  url: string | URL | undefined;
  method: string | undefined;
};

export class NetworkObserver {
  private eventCallbacks: Map<string, NetworkEventCallback> = new Map();
  // eslint-disable-next-line no-restricted-globals
  private globalScope?: typeof globalThis;
  private logger?: ILogger;
  private isObserving = false;
  constructor(logger?: ILogger) {
    this.logger = logger;
    const globalScope = getGlobalScope();
    if (!NetworkObserver.isSupported()) {
      /* istanbul ignore next */
      return;
    }
    this.globalScope = globalScope;
  }

  static isSupported(): boolean {
    const globalScope = getGlobalScope();
    return !!globalScope && !!globalScope.fetch;
  }

  // TODO: turn second arg into options { logger, instrumentXhr }
  subscribe(eventCallback: NetworkEventCallback, logger?: ILogger) {
    if (!this.logger) {
      this.logger = logger;
    }
    this.eventCallbacks.set(eventCallback.id, eventCallback);
    if (!this.isObserving) {
      /* istanbul ignore next */
<<<<<<< HEAD
      // eslint-disable-next-line @typescript-eslint/unbound-method
      const originalXhrOpen = this.globalScope?.XMLHttpRequest?.prototype?.open;
      /* istanbul ignore next */
      // eslint-disable-next-line @typescript-eslint/unbound-method
      const originalXhrSend = this.globalScope?.XMLHttpRequest?.prototype?.send;
      if (originalXhrOpen && originalXhrSend) {
        this.observeXhr(originalXhrOpen, originalXhrSend);
      }

      /* istanbul ignore next */
      const originalFetch = this.globalScope?.fetch;
      /* istanbul ignore next */
      if (originalFetch) {
        this.observeFetch(originalFetch);
      }

=======
      const originalFetch = this.globalScope?.fetch;
      /* istanbul ignore next */
      if (!originalFetch) {
        return;
      }
>>>>>>> 6359e8ca
      /* istanbul ignore next */
      this.isObserving = true;
      this.observeFetch(originalFetch);
    }
  }

  unsubscribe(eventCallback: NetworkEventCallback) {
    this.eventCallbacks.delete(eventCallback.id);
  }

  protected triggerEventCallbacks(event: NetworkRequestEvent) {
    this.eventCallbacks.forEach((callback) => {
      try {
        callback.callback(event);
      } catch (err) {
        // if the callback throws an error, we should catch it
        // to avoid breaking the fetch promise chain
        /* istanbul ignore next */
        this.logger?.debug('an unexpected error occurred while triggering event callbacks', err);
      }
    });
  }

  private handleNetworkRequestEvent(
<<<<<<< HEAD
    requestType: 'fetch' | 'xhr',
    requestInfo: RequestInfo | URL | RequestUrlAndMethod | undefined,
    requestWrapper: IRequestWrapper | undefined,
    responseWrapper: IResponseWrapper | undefined,
=======
    requestInfo: RequestInfo | URL | undefined,
    requestWrapper: RequestWrapper | undefined,
    responseWrapper: ResponseWrapper | undefined,
>>>>>>> 6359e8ca
    typedError: Error | undefined,
    startTime?: number,
    durationStart?: number,
  ) {
    /* istanbul ignore next */
    if (startTime === undefined || durationStart === undefined) {
      // if we reach this point, it means that the performance API is not supported
      // so we can't construct a NetworkRequestEvent
      return;
    }

    // parse the URL and Method
    let url: string | undefined;
    let method = 'GET';
    if (isRequest(requestInfo)) {
      url = requestInfo['url'];
      method = requestInfo['method'];
    } else {
      url = requestInfo?.toString?.();
    }
    method = requestWrapper?.method || method;

    let status, error;
    if (responseWrapper) {
      status = responseWrapper.status;
    }

    if (typedError) {
      error = {
        name: typedError.name || 'UnknownError',
        message: typedError.message || 'An unknown error occurred',
      };
      status = 0;
    }
<<<<<<< HEAD

    const duration = Math.floor(performance.now() - durationStart);
    const endTime = Math.floor(startTime + duration);

    const requestEvent = new NetworkRequestEvent(
      requestType,
      method,
      startTime, // timestamp and startTime are aliases
      startTime,
      url,
      requestWrapper,
      status,
      duration,
      responseWrapper,
      error,
      endTime,
    );

    this.triggerEventCallbacks(requestEvent);
  }

  getTimestamps() {
    /* istanbul ignore next */
    return {
      startTime: Date.now?.(),
      durationStart: performance?.now?.(),
    };
  }

=======

    const duration = Math.floor(performance.now() - durationStart);
    const endTime = Math.floor(startTime + duration);

    const requestEvent = new NetworkRequestEvent(
      'fetch',
      method,
      startTime, // timestamp and startTime are aliases
      startTime,
      url,
      requestWrapper,
      status,
      duration,
      responseWrapper,
      error,
      endTime,
    );

    this.triggerEventCallbacks(requestEvent);
  }

  getTimestamps() {
    /* istanbul ignore next */
    return {
      startTime: Date.now?.(),
      durationStart: performance?.now?.(),
    };
  }

>>>>>>> 6359e8ca
  private observeFetch(
    originalFetch: (requestInfo: RequestInfo | URL, requestInit?: RequestInit) => Promise<Response>,
  ) {
    /* istanbul ignore next */
    if (!this.globalScope || !originalFetch) {
      return;
    }
    /**
     * IMPORTANT: This overrides window.fetch in browsers.
     * You probably never need to make changes to this function.
     * If you do, please be careful to preserve the original functionality of fetch
     * and make sure another developer who is an expert reviews this change throughly
     */
    this.globalScope.fetch = async (requestInfo?: RequestInfo | URL, requestInit?: RequestInit) => {
      // 1: capture the start time and duration start time before the fetch call
      let timestamps;
      try {
        timestamps = this.getTimestamps();
      } catch (error) {
        /* istanbul ignore next */
        this.logger?.debug('an unexpected error occurred while retrieving timestamps', error);
      }

      // 2. make the call to the original fetch and preserve the response or error
      let originalResponse, originalError;
      try {
        originalResponse = await originalFetch(requestInfo as RequestInfo | URL, requestInit);
      } catch (err) {
        // Capture error information
        originalError = err;
      }
<<<<<<< HEAD

      // 3. call the handler after the fetch call is done
      try {
        this.handleNetworkRequestEvent(
          'fetch',
          requestInfo,
          requestInit ? new RequestWrapperFetch(requestInit as RequestInitSafe) : undefined,
          originalResponse ? new ResponseWrapperFetch(originalResponse) : undefined,
          originalError as Error,
          /* istanbul ignore next */
          timestamps?.startTime,
          /* istanbul ignore next */
          timestamps?.durationStart,
        );
      } catch (err) {
        // this catch shouldn't be reachable, but keep it here for safety
        // because we're overriding the fetch function and better to be safe than sorry
        /* istanbul ignore next */
        this.logger?.debug('an unexpected error occurred while handling fetch', err);
      }

      // 4. return the original response or throw the original error
      if (originalResponse) {
        // if the response is not undefined, return it
        return originalResponse;
      } else {
        throw originalError;
      }
    };
  }

  private observeXhr(
    originalXhrOpen:
      | ((
          method: string,
          url: string | URL,
          async?: boolean,
          username?: string | null,
          password?: string | null,
        ) => void)
      | undefined,
    originalXhrSend: ((body?: Document | XMLHttpRequestBodyInit | null) => void) | undefined,
  ) {
    /* istanbul ignore next */
    if (!this.globalScope || !originalXhrOpen || !originalXhrSend) {
      return;
    }

    const xhrProto = this.globalScope.XMLHttpRequest.prototype;

    // eslint-disable-next-line @typescript-eslint/no-this-alias
    const networkObserverContext = this;

    /**
     * IMPORTANT: This overrides window.XMLHttpRequest.prototype.open
     * You probably never need to make changes to this function.
     * If you do, please be careful to preserve the original functionality of xhr.open
     * and make sure another developer who is an expert reviews this change throughly
     */
    xhrProto.open = function (...args: any[]) {
      const [method, url] = args as [string, string | URL];
      // eslint-disable-next-line @typescript-eslint/no-this-alias
      const xhr = this;
      try {
        /* istanbul ignore next */
        // eslint-disable-next-line @typescript-eslint/no-unsafe-member-access
        (xhr as any).$$AmplitudeAnalyticsEvent = {
          method,
          url: url?.toString?.(),
          ...networkObserverContext.getTimestamps(),
        } as AmplitudeAnalyticsEvent;
      } catch (err) {
        /* istanbul ignore next */
        networkObserverContext.logger?.debug('an unexpected error occurred while calling xhr open', err);
=======

      // 3. call the handler after the fetch call is done
      try {
        this.handleNetworkRequestEvent(
          requestInfo,
          requestInit ? new RequestWrapper(requestInit) : undefined,
          originalResponse ? new ResponseWrapper(originalResponse) : undefined,
          originalError as Error,
          /* istanbul ignore next */
          timestamps?.startTime,
          /* istanbul ignore next */
          timestamps?.durationStart,
        );
      } catch (err) {
        // this catch shouldn't be reachable, but keep it here for safety
        // because we're overriding the fetch function and better to be safe than sorry
        /* istanbul ignore next */
        this.logger?.debug('an unexpected error occurred while handling fetch', err);
      }

      // 4. return the original response or throw the original error
      if (originalResponse) {
        // if the response is not undefined, return it
        return originalResponse;
      } else {
        throw originalError;
>>>>>>> 6359e8ca
      }
      // eslint-disable-next-line @typescript-eslint/no-unsafe-argument
      return originalXhrOpen.apply(xhr, args as any);
    };

    /**
     * IMPORTANT: This overrides window.XMLHttpRequest.prototype.send
     * You probably never need to make changes to this function.
     * If you do, please be careful to preserve the original functionality of xhr.send
     * and make sure another developer who is an expert reviews this change throughly
     */
    // allow "any" type for args to reflect how it's used in the browser
    /* eslint-disable-next-line @typescript-eslint/no-unsafe-argument */
    xhrProto.send = function (...args: any[]) {
      // eslint-disable-next-line @typescript-eslint/no-this-alias
      const xhr = this;
      const body = args[0] as XMLHttpRequestBodyInitSafe;

      // eslint-disable-next-line @typescript-eslint/no-unsafe-member-access
      const requestEvent = (xhr as any).$$AmplitudeAnalyticsEvent as AmplitudeAnalyticsEvent;

      xhr.addEventListener('loadend', function () {
        try {
          const responseHeaders = xhr.getAllResponseHeaders();
          const responseBodySize = xhr.getResponseHeader('content-length');
          const responseWrapper = new ResponseWrapperXhr(
            xhr.status,
            responseHeaders,
            /* istanbul ignore next */
            responseBodySize ? parseInt(responseBodySize, 10) : undefined,
          );
          const requestWrapper = new RequestWrapperXhr(body);
          requestEvent.status = xhr.status;
          networkObserverContext.handleNetworkRequestEvent(
            'xhr',
            { url: requestEvent.url, method: requestEvent.method },
            requestWrapper,
            responseWrapper,
            undefined,
            requestEvent.startTime,
            requestEvent.durationStart,
          );
        } catch (err) {
          /* istanbul ignore next */
          networkObserverContext.logger?.debug('an unexpected error occurred while handling xhr send', err);
        }
      });
      /* eslint-disable-next-line @typescript-eslint/no-unsafe-argument */
      return originalXhrSend.apply(xhr, args as any);
    };
  }
}

// singleton instance of NetworkObserver
export const networkObserver = new NetworkObserver();<|MERGE_RESOLUTION|>--- conflicted
+++ resolved
@@ -1,7 +1,6 @@
 import { getGlobalScope } from './';
 import { UUID } from './utils/uuid';
 import { ILogger } from '.';
-<<<<<<< HEAD
 import {
   IRequestWrapper,
   NetworkRequestEvent,
@@ -24,10 +23,6 @@
   status?: number;
 };
 
-=======
-import { NetworkRequestEvent, RequestWrapper, ResponseWrapper } from './network-request-event';
-
->>>>>>> 6359e8ca
 /**
  * Typeguard function checks if an input is a Request object.
  */
@@ -75,7 +70,6 @@
     this.eventCallbacks.set(eventCallback.id, eventCallback);
     if (!this.isObserving) {
       /* istanbul ignore next */
-<<<<<<< HEAD
       // eslint-disable-next-line @typescript-eslint/unbound-method
       const originalXhrOpen = this.globalScope?.XMLHttpRequest?.prototype?.open;
       /* istanbul ignore next */
@@ -92,13 +86,6 @@
         this.observeFetch(originalFetch);
       }
 
-=======
-      const originalFetch = this.globalScope?.fetch;
-      /* istanbul ignore next */
-      if (!originalFetch) {
-        return;
-      }
->>>>>>> 6359e8ca
       /* istanbul ignore next */
       this.isObserving = true;
       this.observeFetch(originalFetch);
@@ -123,16 +110,10 @@
   }
 
   private handleNetworkRequestEvent(
-<<<<<<< HEAD
     requestType: 'fetch' | 'xhr',
     requestInfo: RequestInfo | URL | RequestUrlAndMethod | undefined,
     requestWrapper: IRequestWrapper | undefined,
     responseWrapper: IResponseWrapper | undefined,
-=======
-    requestInfo: RequestInfo | URL | undefined,
-    requestWrapper: RequestWrapper | undefined,
-    responseWrapper: ResponseWrapper | undefined,
->>>>>>> 6359e8ca
     typedError: Error | undefined,
     startTime?: number,
     durationStart?: number,
@@ -167,7 +148,6 @@
       };
       status = 0;
     }
-<<<<<<< HEAD
 
     const duration = Math.floor(performance.now() - durationStart);
     const endTime = Math.floor(startTime + duration);
@@ -197,37 +177,6 @@
     };
   }
 
-=======
-
-    const duration = Math.floor(performance.now() - durationStart);
-    const endTime = Math.floor(startTime + duration);
-
-    const requestEvent = new NetworkRequestEvent(
-      'fetch',
-      method,
-      startTime, // timestamp and startTime are aliases
-      startTime,
-      url,
-      requestWrapper,
-      status,
-      duration,
-      responseWrapper,
-      error,
-      endTime,
-    );
-
-    this.triggerEventCallbacks(requestEvent);
-  }
-
-  getTimestamps() {
-    /* istanbul ignore next */
-    return {
-      startTime: Date.now?.(),
-      durationStart: performance?.now?.(),
-    };
-  }
-
->>>>>>> 6359e8ca
   private observeFetch(
     originalFetch: (requestInfo: RequestInfo | URL, requestInit?: RequestInit) => Promise<Response>,
   ) {
@@ -250,7 +199,7 @@
         /* istanbul ignore next */
         this.logger?.debug('an unexpected error occurred while retrieving timestamps', error);
       }
-
+      
       // 2. make the call to the original fetch and preserve the response or error
       let originalResponse, originalError;
       try {
@@ -259,7 +208,6 @@
         // Capture error information
         originalError = err;
       }
-<<<<<<< HEAD
 
       // 3. call the handler after the fetch call is done
       try {
@@ -334,34 +282,6 @@
       } catch (err) {
         /* istanbul ignore next */
         networkObserverContext.logger?.debug('an unexpected error occurred while calling xhr open', err);
-=======
-
-      // 3. call the handler after the fetch call is done
-      try {
-        this.handleNetworkRequestEvent(
-          requestInfo,
-          requestInit ? new RequestWrapper(requestInit) : undefined,
-          originalResponse ? new ResponseWrapper(originalResponse) : undefined,
-          originalError as Error,
-          /* istanbul ignore next */
-          timestamps?.startTime,
-          /* istanbul ignore next */
-          timestamps?.durationStart,
-        );
-      } catch (err) {
-        // this catch shouldn't be reachable, but keep it here for safety
-        // because we're overriding the fetch function and better to be safe than sorry
-        /* istanbul ignore next */
-        this.logger?.debug('an unexpected error occurred while handling fetch', err);
-      }
-
-      // 4. return the original response or throw the original error
-      if (originalResponse) {
-        // if the response is not undefined, return it
-        return originalResponse;
-      } else {
-        throw originalError;
->>>>>>> 6359e8ca
       }
       // eslint-disable-next-line @typescript-eslint/no-unsafe-argument
       return originalXhrOpen.apply(xhr, args as any);
