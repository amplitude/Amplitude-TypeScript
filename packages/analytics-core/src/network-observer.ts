import { getGlobalScope } from './global-scope';
import { UUID } from './utils/uuid';
import { ILogger } from '.';

export interface NetworkRequestEvent {
  type: string;
  method: string;
  url?: string;
  timestamp: number;
  status?: number;
  duration?: number;
  requestHeaders?: Record<string, string> | Headers;
  requestBody?: string | FormData | URLSearchParams | ReadableStream | null;
  responseHeaders?: Headers;
  error?: {
    name: string;
    message: string;
  };
  startTime?: number;
  endTime?: number;
}

export type NetworkEventCallbackFn = (event: NetworkRequestEvent) => void;

export class NetworkEventCallback {
  constructor(public readonly callback: (event: NetworkRequestEvent) => void, public readonly id: string = UUID()) {}
}

export class NetworkObserver {
  private originalFetch?: typeof fetch;
  private eventCallbacks: Map<string, NetworkEventCallback> = new Map();
  private isObserving = false;
  // eslint-disable-next-line no-restricted-globals
  private globalScope?: typeof globalThis;
  private logger?: ILogger;
  constructor(logger?: ILogger) {
    this.logger = logger;
    const globalScope = getGlobalScope();
    if (!NetworkObserver.isSupported()) {
      /* istanbul ignore next */
      return;
    }
    this.globalScope = globalScope;
    /* istanbul ignore next */
    this.originalFetch = this.globalScope?.fetch;
  }

  static isSupported(): boolean {
    const globalScope = getGlobalScope();
    return !!globalScope && !!globalScope.fetch;
  }

  subscribe(eventCallback: NetworkEventCallback, logger?: ILogger) {
    if (!this.logger) {
      this.logger = logger;
    }
    this.eventCallbacks.set(eventCallback.id, eventCallback);
    if (!this.isObserving) {
      this.observeFetch();
      this.isObserving = true;
    }
  }

  unsubscribe(eventCallback: NetworkEventCallback) {
    this.eventCallbacks.delete(eventCallback.id);
    if (this.originalFetch && this.globalScope && this.eventCallbacks.size === 0 && this.isObserving) {
      this.globalScope.fetch = this.originalFetch;
      this.isObserving = false;
    }
  }

  protected triggerEventCallbacks(event: NetworkRequestEvent) {
    this.eventCallbacks.forEach((callback) => {
<<<<<<< HEAD
      /* eslint-disable no-empty */
      try {
        callback.callback(event);
      } catch (err) {}
      /* eslint-enable no-empty */
=======
      try {
        callback.callback(event);
      } catch (err) {
        /* istanbul ignore next */
        this.logger?.debug('an unexpected error occurred while triggering event callbacks', err);
      }
>>>>>>> baf46e22
    });
  }

  private observeFetch() {
    /* istanbul ignore next */
    if (!this.globalScope || !this.originalFetch) {
      return;
    }
    const originalFetch = this.globalScope.fetch;
    this.globalScope.fetch = async (input?: RequestInfo | URL, init?: RequestInit) => {
      const startTime = Date.now();
      const durationStart = performance.now();
      const requestEvent: NetworkRequestEvent = {
        timestamp: startTime,
        startTime,
        type: 'fetch',
        method: init?.method || 'GET', // Fetch API defaulted to GET when no method is provided
        url: input?.toString?.(),
        requestHeaders: init?.headers as Record<string, string> | Headers,
        requestBody: init?.body as string | FormData | URLSearchParams | ReadableStream | null,
      };

      // exlude ReadableStream in the request event. it is not serializable
      // and downstreem consumers should not have access to it because it's mutable
      if (requestEvent.requestBody instanceof ReadableStream) {
        delete requestEvent.requestBody;
      }

      try {
        const response = await originalFetch(input as RequestInfo | URL, init);

        requestEvent.status = response.status;
        requestEvent.duration = Math.floor(performance.now() - durationStart);
        requestEvent.startTime = startTime;
        requestEvent.endTime = Math.floor(startTime + requestEvent.duration);
        requestEvent.responseHeaders = response.headers;

        this.triggerEventCallbacks(requestEvent);
        return response;
      } catch (error) {
        const endTime = Date.now();
        requestEvent.duration = endTime - startTime;

        // Capture error information
        const typedError = error as Error;

        requestEvent.error = {
          name: typedError.name || 'UnknownError',
          message: typedError.message || 'An unknown error occurred',
        };

        if (typedError.name === 'AbortError') {
<<<<<<< HEAD
=======
          requestEvent.error.name = 'AbortError';
>>>>>>> baf46e22
          requestEvent.status = 0;
        }

        this.triggerEventCallbacks(requestEvent);
        throw error;
      }
    };
  }
}

// singleton instance of NetworkObserver
export const networkObserver = new NetworkObserver();<|MERGE_RESOLUTION|>--- conflicted
+++ resolved
@@ -71,20 +71,12 @@
 
   protected triggerEventCallbacks(event: NetworkRequestEvent) {
     this.eventCallbacks.forEach((callback) => {
-<<<<<<< HEAD
-      /* eslint-disable no-empty */
-      try {
-        callback.callback(event);
-      } catch (err) {}
-      /* eslint-enable no-empty */
-=======
       try {
         callback.callback(event);
       } catch (err) {
         /* istanbul ignore next */
         this.logger?.debug('an unexpected error occurred while triggering event callbacks', err);
       }
->>>>>>> baf46e22
     });
   }
 
@@ -137,10 +129,6 @@
         };
 
         if (typedError.name === 'AbortError') {
-<<<<<<< HEAD
-=======
-          requestEvent.error.name = 'AbortError';
->>>>>>> baf46e22
           requestEvent.status = 0;
         }
 
