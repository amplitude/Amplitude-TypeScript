export interface NetworkTrackingOptions {
  /**
   * Suppresses tracking Amplitude requests from network capture.
   * @defaultValue `true`
   */
  ignoreAmplitudeRequests?: boolean;
  /**
   * Hosts to ignore for network capture. Supports wildcard.
   * @defaultValue `[]`
   */
  ignoreHosts?: string[];
  /**
   * Rules to determine which network requests should be captured.
   *
   * Performs matching on array in reverse order.
   */
  captureRules?: NetworkCaptureRule[];
}

// export interface BodyCaptureRule {
//   // TODO: Change this to whatever is the settled configuration name before merging
//   /**
//    * List of JSON pointers to capture from a request or response body (JSON objects only)
//    *
//    * If this is empty or undefined, no attributes are captured
//    *
//    * Follows a syntax similar to JSON Pointer, except:
//    * - The leading / is optional
//    * - A wildcard * can be used to match any key
//    * - A wildcard ** can be used to match any number of keys (or no keys)
//    * - The structure of the JSON is preserved (ie: the captured body is a subset of the original body)
//    */
//   allowlist?: string[];
//   /**
//    * List of JSON pointers to exclude from a request or response body (JSON objects only)
//    *
//    * This "uncaptures" any attributes that are captured by the allowlist.
//    */
//   blocklist?: string[];
// }

export interface HeaderCaptureRule {
  /**
   * List of headers to allow for network capture. Exact match only.
   * @defaultValue `[]` no headers
   */
  allowlist?: string[];
  /**
   * Capture all [Safe Headers](https://github.com/amplitude/Amplitude-TypeScript/blob/main/packages/analytics-core/src/constants.ts)
   *
   * If true, these safe headers will all be captured automatically.
   * @defaultValue `true`
   */
  captureSafeHeaders?: boolean;
}

export interface NetworkCaptureRule {
  /**
   * Hosts to allow for network capture. Supports wildcard.
   * @defaultValue `["*"]` all hosts (except amplitude)
   */
  hosts?: string[];
  /**
   * URL patterns to allow for network capture. Supports wildcard.
<<<<<<< HEAD
=======
   *
   * This takes precedence over `hosts`
>>>>>>> c28a98c1
   * @experimental This feature is experimental and may not be stable
   * @defaultValue `["*"]` all URLs
   */
  urls?: (string | RegExp)[];
  /**
   * Methods to allow for network capture.
   * @defaultValue `["*"]` all methods
   */
  methods?: string[];
  /**
   * Range list that defines the status codes to be captured.
   * @defaultValue `500-599`
   */
  statusCodeRange?: string;
  /**
   * Determines what to capture from the response headers.
   * @experimental This feature is experimental and may not be stable
   */
  responseHeaders?: HeaderCaptureRule | boolean;
  /**
   * Determines what to capture from the request headers.
   * @experimental This feature is experimental and may not be stable
   */
  requestHeaders?: HeaderCaptureRule | boolean;
  /**
   * Determines what to capture from the response body.
   * @experimental This feature is experimental and may not be stable
   */
  // responseBody?: BodyCaptureRule;
  /**
   * Determines what to capture from the request body.
   * @experimental This feature is experimental and may not be stable
   */
  // requestBody?: BodyCaptureRule;
  /**
   * Threshold   for what is classified as a slow request (in seconds).
   * @defaultValue `3`
   */
  // slowThreshold?: number;
}<|MERGE_RESOLUTION|>--- conflicted
+++ resolved
@@ -62,11 +62,8 @@
   hosts?: string[];
   /**
    * URL patterns to allow for network capture. Supports wildcard.
-<<<<<<< HEAD
-=======
    *
    * This takes precedence over `hosts`
->>>>>>> c28a98c1
    * @experimental This feature is experimental and may not be stable
    * @defaultValue `["*"]` all URLs
    */
