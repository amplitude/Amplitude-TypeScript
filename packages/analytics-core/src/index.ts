export { AmplitudeCore } from './core-client';
export { CoreClient, PluginHost } from './types/client/core-client';
export { AnalyticsClient } from './types/client/analytics-client';
export { AmplitudeContext } from './types/amplitude-context';
export { Identify, IIdentify } from './identify';
export { Revenue, IRevenue, RevenueProperty } from './revenue';
export { Destination } from './plugins/destination';
export { IdentityEventSender } from './plugins/identity';
export { Config, RequestMetadata } from './config';
export { IConfig } from './types/config/core-config';
export { Logger, ILogger, LogConfig } from './logger';
export { getGlobalScope } from './global-scope';
export { getAnalyticsConnector, setConnectorDeviceId, setConnectorUserId } from './analytics-connector';
export { isNewSession } from './session';
export { getCookieName, getOldCookieName } from './cookie-name';
export { getLanguage } from './language';
export { getQueryParams } from './query-params';

export { returnWrapper, AmplitudeReturn } from './utils/return-wrapper';
export { debugWrapper, getClientLogConfig, getClientStates } from './utils/debug';
export { UUID } from './utils/uuid';
export { createIdentifyEvent } from './utils/event-builder';
export { isUrlMatchAllowlist, getDecodeURI } from './utils/url-utils';
export { generateHashCode, isTimestampInSample } from './utils/sampling';

export { MemoryStorage } from './storage/memory';
export { CookieStorage } from './storage/cookie';
export { getStorageKey } from './storage/helpers';

export { BrowserStorage } from './storage/browser-storage';

export { DiagnosticsClient, IDiagnosticsClient } from './diagnostics/diagnostics-client';

export { BaseTransport } from './transports/base';
export { FetchTransport } from './transports/fetch';

export { RemoteConfigClient, IRemoteConfigClient, RemoteConfig, Source } from './remote-config/remote-config';

export { LogLevel } from './types/loglevel';
export { AMPLITUDE_PREFIX, STORAGE_PREFIX } from './types/constants';
export { Storage, IdentityStorageType } from './types/storage';
export {
  Event,
  IdentifyOperation,
  SpecialEventType,
  IdentifyEvent,
  GroupIdentifyEvent,
  IdentifyUserProperties,
} from './types/event/event';
export { EventOptions, BaseEvent } from './types/event/base-event';
export { IngestionMetadata } from './types/event/ingestion-metadata';
export { ServerZoneType, ServerZone } from './types/server-zone';
export { OfflineDisabled } from './types/offline';
export { Plan } from './types/event/plan';
export { TransportType, Transport } from './types/transport';
export { Payload } from './types/payload';
export { Response } from './types/response';
export { UserSession } from './types/user-session';
export {
  Plugin,
  BeforePlugin,
  DestinationPlugin,
  EnrichmentPlugin,
  PluginType,
  AnalyticsIdentity,
} from './types/plugin';
export { Result } from './types/result';
export {
  ElementInteractionsOptions,
  Messenger,
  ActionType,
  DEFAULT_CSS_SELECTOR_ALLOWLIST,
  DEFAULT_DATA_ATTRIBUTE_PREFIX,
  DEFAULT_ACTION_CLICK_ALLOWLIST,
} from './types/element-interactions';

export {
  FrustrationInteractionsOptions,
  DEFAULT_DEAD_CLICK_ALLOWLIST,
  DEFAULT_RAGE_CLICK_ALLOWLIST,
  DEFAULT_RAGE_CLICK_THRESHOLD,
  DEFAULT_RAGE_CLICK_WINDOW_MS,
  DEFAULT_RAGE_CLICK_OUT_OF_BOUNDS_THRESHOLD,
  DEFAULT_DEAD_CLICK_WINDOW_MS,
} from './types/frustration-interactions';
export { PageTrackingOptions, PageTrackingTrackOn, PageTrackingHistoryChanges } from './types/page-view-tracking';
export { Status } from './types/status';

export { NetworkEventCallback, networkObserver } from './network-observer';
export { NetworkRequestEvent, IRequestWrapper, JsonObject, JsonValue, JsonArray } from './network-request-event';
export { NetworkTrackingOptions, NetworkCaptureRule } from './types/network-tracking';
export { SAFE_HEADERS, FORBIDDEN_HEADERS } from './types/constants';

export { PageUrlEnrichmentOptions } from './types/page-url-enrichment';

// Campaign
export { Campaign, UTMParameters, ReferrerParameters, ClickIdParameters, ICampaignParser } from './types/campaign';
export { EMPTY_VALUE, BASE_CAMPAIGN, MKTG } from './types/constants';
export { CampaignParser } from './campaign/campaign-parser';
export {
  getPageTitle,
  TEXT_MASK_ATTRIBUTE,
  MASKED_TEXT_VALUE,
  replaceSensitiveString,
  CC_REGEX,
  SSN_REGEX,
  EMAIL_REGEX,
} from './plugins/helpers';

// Browser
export {
  BrowserConfig,
  BrowserOptions,
  DefaultTrackingOptions,
  TrackingOptions,
  AutocaptureOptions,
  CookieOptions,
  AttributionOptions,
} from './types/config/browser-config';
export { BrowserClient } from './types/client/browser-client';

// Node
export { NodeClient } from './types/client/node-client';
export { NodeConfig, NodeOptions } from './types/config/node-config';

// React Native
export {
  ReactNativeConfig,
  ReactNativeTrackingOptions,
  ReactNativeOptions,
  ReactNativeAttributionOptions,
} from './types/config/react-native-config';
export { ReactNativeClient } from './types/client/react-native-client';

<<<<<<< HEAD
export { Observable, asyncMap, merge } from './utils/observable';
=======
export { Observable, asyncMap, multicast } from './utils/observable';
>>>>>>> 31b59ca0
<|MERGE_RESOLUTION|>--- conflicted
+++ resolved
@@ -132,8 +132,4 @@
 } from './types/config/react-native-config';
 export { ReactNativeClient } from './types/client/react-native-client';
 
-<<<<<<< HEAD
-export { Observable, asyncMap, merge } from './utils/observable';
-=======
-export { Observable, asyncMap, multicast } from './utils/observable';
->>>>>>> 31b59ca0
+export { Observable, asyncMap, merge, multicast } from './utils/observable';