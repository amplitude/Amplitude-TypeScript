--- conflicted
+++ resolved
@@ -136,8 +136,4 @@
 } from './types/config/react-native-config';
 export { ReactNativeClient } from './types/client/react-native-client';
 
-<<<<<<< HEAD
-export { Observable, asyncMap, multicast, Subscription } from './utils/observable';
-=======
-export { Observable, asyncMap, merge, multicast } from './utils/observable';
->>>>>>> 3e3a5188
+export { Observable, asyncMap, merge, multicast } from './utils/observable';