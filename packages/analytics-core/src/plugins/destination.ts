import {
  Config,
  DestinationContext as Context,
  DestinationPlugin,
  Event,
  InvalidResponse,
  PayloadTooLargeResponse,
  RateLimitResponse,
  Response,
  Result,
  Status,
  SuccessResponse,
} from '@amplitude/analytics-types';
import {
  INVALID_API_KEY,
  MAX_RETRIES_EXCEEDED_MESSAGE,
  MISSING_API_KEY_MESSAGE,
  SUCCESS_MESSAGE,
  UNEXPECTED_ERROR_MESSAGE,
} from '../messages';
import { STORAGE_PREFIX } from '../constants';
import { buildResult } from '../utils/result-builder';
import { createServerConfig } from '../config';
import { UUID } from '../utils/uuid';
import { chunk } from '../utils/chunk';

function getErrorMessage(error: unknown) {
  if (error instanceof Error) return error.message;
  return String(error);
}

export function getResponseBodyString(res: Response) {
  let responseBodyString = '';
  try {
    if ('body' in res) {
      responseBodyString = JSON.stringify(res.body, null, 2);
    }
  } catch {
    // to avoid crash, but don't care about the error, add comment to avoid empty block lint error
  }
  return responseBodyString;
}

export class Destination implements DestinationPlugin {
  name = 'amplitude';
  type = 'destination' as const;

  storageKey = '';
  // this.config is defined in setup() which will always be called first
  // eslint-disable-next-line @typescript-eslint/ban-ts-comment
  // @ts-ignore
  config: Config;
  private scheduled: ReturnType<typeof setTimeout> | null = null;
  queue: Context[] = [];
  shouldThrottled = false;
  throttleTimeout = 3000;

  async setup(config: Config): Promise<undefined> {
    this.config = config;

    this.storageKey = `${STORAGE_PREFIX}_${this.config.apiKey.substring(0, 10)}`;
    const unsent = await this.config.storageProvider?.get(this.storageKey);
    if (unsent && unsent.length > 0) {
      void Promise.all(unsent.map((event) => this.execute(event))).catch();
    }
    return Promise.resolve(undefined);
  }

  execute(event: Event): Promise<Result> {
    // Assign insert_id for dropping invalid event later
    if (!event.insert_id) {
      event.insert_id = UUID();
    }

    return new Promise((resolve) => {
      const context = {
        event,
        attempts: 0,
        callback: (result: Result) => resolve(result),
      };
      void this.addToQueue(context);
    });
  }

  addToQueue(...list: Context[]) {
    this.queue = this.queue.concat(list);
    this.saveEvents();
    this.sendEventsIfReady();
  }

  filterTriableList() {
    this.queue = this.queue.filter((context) => {
      if (context.attempts < this.config.flushMaxRetries) {
        return true;
      }
      void this.fulfillRequest([context], 500, MAX_RETRIES_EXCEEDED_MESSAGE);
      return false;
    });
  }

  increaseAttempts(list: Context[]) {
    const updateEventSet = new Set(list.map((context) => context.event.insert_id));
    this.queue.forEach((context) => {
      if (updateEventSet.has(context.event.insert_id)) {
        context.attempts += 1;
      }
    });
  }

  sendEventsIfReady() {
<<<<<<< HEAD
    console.log('sendEventsIfReady');
    if (this.config.offline) {
      return;
    }

    console.log(this.shouldThrottled);

    if (this.shouldThrottled) {
      return;
    }

    if (this.queue.length >= this.config.flushQueueSize) {
      console.log('in size flush');
      void this.flush(true);
    }

    console.log(this.scheduled);
    if (this.scheduled) {
=======
    if (this.config.offline || this.scheduled) {
>>>>>>> 3ed5a5c3
      return;
    }
    console.log('before set timer');
    this.scheduled = setTimeout(() => {
      console.log('in schedule timeout');
      void this.flush(true).then(() => {
        if (this.queue.length > 0) {
          console.log('in flush try to sendEventsIfReady');
          this.sendEventsIfReady();
        }
      });
    }, this.config.flushIntervalMillis);
  }

  // flush the queue
  async flush(useRetry = false) {
    console.log('flush');
    // Skip flush if offline
    if (this.config.offline) {
      this.config.loggerProvider.debug('Skipping flush while offline.');
      return;
    }

    if (this.shouldThrottled) {
      return;
    }

    if (this.scheduled) {
      clearTimeout(this.scheduled);
      this.scheduled = null;
    }

    this.filterTriableList();
    if (this.queue.length === 0) {
      return;
    }

    const batches = chunk(this.queue, this.config.flushQueueSize);
    for (const batch of batches) {
      console.log(1);
      this.increaseAttempts(batch);
      const isFullfilledRequest = await this.send(batch, useRetry);
      console.log(isFullfilledRequest);
      // To keep the order of events sending to the backend, stop sending the other requests while the request is not been fullfilled.
      // All the events are still queued, and will be retried with next trigger.
      if (!isFullfilledRequest) {
        break;
      }
    }
  }

  /**
   * Send the events to the server
   *
   * @returns if the request has been fullfilled.
   */
  async send(list: Context[], useRetry = true): Promise<boolean> {
    if (!this.config.apiKey) {
      this.fulfillRequest(list, 400, MISSING_API_KEY_MESSAGE);
      return true;
    }

    const payload = {
      api_key: this.config.apiKey,
      events: list.map((context) => {
        // eslint-disable-next-line @typescript-eslint/no-unused-vars
        const { extra, ...eventWithoutExtra } = context.event;
        return eventWithoutExtra;
      }),
      options: {
        min_id_length: this.config.minIdLength,
      },
      client_upload_time: new Date().toISOString(),
    };

    try {
      const { serverUrl } = createServerConfig(this.config.serverUrl, this.config.serverZone, this.config.useBatch);
      const res = await this.config.transportProvider.send(serverUrl, payload);
      if (res === null) {
        this.fulfillRequest(list, 0, UNEXPECTED_ERROR_MESSAGE);
        return true;
      }

      if (!useRetry) {
        if ('body' in res) {
          this.fulfillRequest(list, res.statusCode, `${res.status}: ${getResponseBodyString(res)}`);
        } else {
          this.fulfillRequest(list, res.statusCode, res.status);
        }
        return true;
      }

      return this.handleResponse(res, list);
    } catch (e) {
      const errorMessage = getErrorMessage(e);
      this.config.loggerProvider.error(errorMessage);
      return this.handleResponse({ status: Status.Failed, statusCode: 0 }, list);
    }
  }

  handleResponse(res: Response, list: Context[]): boolean {
    const { status } = res;
    let isFullfilledRequest = false;
    switch (status) {
      case Status.Success: {
        isFullfilledRequest = this.handleSuccessResponse(res, list);
        break;
      }
      case Status.Invalid: {
        isFullfilledRequest = this.handleInvalidResponse(res, list);
        break;
      }
      case Status.PayloadTooLarge: {
        isFullfilledRequest = this.handlePayloadTooLargeResponse(res, list);
        break;
      }
      case Status.RateLimit: {
        isFullfilledRequest = this.handleRateLimitResponse(res, list);
        break;
      }
      default: {
        // log intermediate event status before retry
        this.config.loggerProvider.warn(`{code: 0, error: "Status '${status}' provided for ${list.length} events"}`);
        break;
      }
    }
    return isFullfilledRequest;
  }

  handleSuccessResponse(res: SuccessResponse, list: Context[]): boolean {
    this.fulfillRequest(list, res.statusCode, SUCCESS_MESSAGE);
    return true;
  }

  handleInvalidResponse(res: InvalidResponse, list: Context[]): boolean {
    if (res.body.missingField || res.body.error.startsWith(INVALID_API_KEY)) {
      this.fulfillRequest(list, res.statusCode, res.body.error);
      return true;
    }

    const dropIndex = [
      ...Object.values(res.body.eventsWithInvalidFields),
      ...Object.values(res.body.eventsWithMissingFields),
      ...Object.values(res.body.eventsWithInvalidIdLengths),
      ...res.body.silencedEvents,
    ].flat();
    const dropIndexSet = new Set(dropIndex);

    // All the events are still queued, and will be retried with next trigger
    const retry = list.filter((context, index) => {
      if (dropIndexSet.has(index)) {
        this.fulfillRequest([context], res.statusCode, res.body.error);
        return;
      }
      return true;
    });

    if (retry.length > 0) {
      // log intermediate event status before retry
      this.config.loggerProvider.warn(getResponseBodyString(res));
      return false;
    }
    return true;
  }

  handlePayloadTooLargeResponse(res: PayloadTooLargeResponse, list: Context[]): boolean {
    if (list.length === 1) {
      this.fulfillRequest(list, res.statusCode, res.body.error);
      return true;
    }

    // log intermediate event status before retry
    this.config.loggerProvider.warn(getResponseBodyString(res));

    this.config.flushQueueSize /= 2;
    // All the events are still queued, and will be retried with next trigger
    return false;
  }

  handleRateLimitResponse(res: RateLimitResponse, list: Context[]): boolean {
    console.log('in handleRateLimitResponse');
    console.log(res.body);
    const dropUserIds = Object.keys(res.body.exceededDailyQuotaUsers);
    const dropDeviceIds = Object.keys(res.body.exceededDailyQuotaDevices);
    // Array of indexes in the events array indicating events whose user_id or device_id were throttled.
    const throttledIndexSet = new Set(res.body.throttledEvents);
    const dropUserIdsSet = new Set(dropUserIds);
    const dropDeviceIdsSet = new Set(dropDeviceIds);
    console.log(throttledIndexSet);
    console.log(list);
    const retry = list.filter((context, index) => {
      if (
        (context.event.user_id && dropUserIdsSet.has(context.event.user_id)) ||
        (context.event.device_id && dropDeviceIdsSet.has(context.event.device_id))
      ) {
        console.log(index);
        throttledIndexSet.delete(index);
        this.fulfillRequest([context], res.statusCode, res.body.error);
        return;
      }

      return true;
    });
    console.log(retry);

    if (retry.length > 0) {
      // log intermediate event status before retry
      this.config.loggerProvider.warn(getResponseBodyString(res));

      // Has throttled event and dot dropped before
      if (throttledIndexSet.size > 0) {
        console.log('set up shouldThrottled status');
        this.shouldThrottled = true;
        console.log('has been throttled');
        setTimeout(() => {
          this.shouldThrottled = false;
          console.log('clean throttled status');
        }, this.throttleTimeout);
      }

      return false;
    }

    return true;
    // All the events are still queued, and will be retried with next trigger
  }

  fulfillRequest(list: Context[], code: number, message: string) {
    this.removeEvents(list);
    list.forEach((context) => context.callback(buildResult(context.event, code, message)));
  }

  /**
   * This is called on
   * 1) new events are added to queue; or
   * 2) response comes back for a request
   *
   * Update the event storage based on the queue
   */
  saveEvents() {
    if (!this.config.storageProvider) {
      return;
    }

    const updatedEvents = this.queue.map((context) => context.event);
    void this.config.storageProvider.set(this.storageKey, updatedEvents);
  }

  /**
   * This is called on response comes back for a request
   */
  removeEvents(eventsToRemove: Context[]) {
    this.queue = this.queue.filter(
      (queuedContext) => !eventsToRemove.some((context) => context.event.insert_id === queuedContext.event.insert_id),
    );

    this.saveEvents();
  }
}<|MERGE_RESOLUTION|>--- conflicted
+++ resolved
@@ -53,7 +53,7 @@
   private scheduled: ReturnType<typeof setTimeout> | null = null;
   queue: Context[] = [];
   shouldThrottled = false;
-  throttleTimeout = 3000;
+  throttleTimeout = 10;
 
   async setup(config: Config): Promise<undefined> {
     this.config = config;
@@ -67,6 +67,7 @@
   }
 
   execute(event: Event): Promise<Result> {
+    console.log(event.event_type);
     // Assign insert_id for dropping invalid event later
     if (!event.insert_id) {
       event.insert_id = UUID();
@@ -108,28 +109,16 @@
   }
 
   sendEventsIfReady() {
-<<<<<<< HEAD
     console.log('sendEventsIfReady');
-    if (this.config.offline) {
-      return;
-    }
-
+    console.log(this.queue);
     console.log(this.shouldThrottled);
 
-    if (this.shouldThrottled) {
-      return;
-    }
-
-    if (this.queue.length >= this.config.flushQueueSize) {
-      console.log('in size flush');
-      void this.flush(true);
+    if (this.config.offline || this.scheduled || this.shouldThrottled) {
+      return;
     }
 
     console.log(this.scheduled);
     if (this.scheduled) {
-=======
-    if (this.config.offline || this.scheduled) {
->>>>>>> 3ed5a5c3
       return;
     }
     console.log('before set timer');
@@ -172,6 +161,7 @@
       console.log(1);
       this.increaseAttempts(batch);
       const isFullfilledRequest = await this.send(batch, useRetry);
+      console.log(this.queue);
       console.log(isFullfilledRequest);
       // To keep the order of events sending to the backend, stop sending the other requests while the request is not been fullfilled.
       // All the events are still queued, and will be retried with next trigger.
@@ -188,8 +178,13 @@
    */
   async send(list: Context[], useRetry = true): Promise<boolean> {
     if (!this.config.apiKey) {
+      console.log('no api');
       this.fulfillRequest(list, 400, MISSING_API_KEY_MESSAGE);
       return true;
+    }
+
+    if (this.shouldThrottled) {
+      return false;
     }
 
     const payload = {
@@ -208,15 +203,24 @@
     try {
       const { serverUrl } = createServerConfig(this.config.serverUrl, this.config.serverZone, this.config.useBatch);
       const res = await this.config.transportProvider.send(serverUrl, payload);
+      console.log(res);
       if (res === null) {
+        console.log('no res');
+
         this.fulfillRequest(list, 0, UNEXPECTED_ERROR_MESSAGE);
         return true;
       }
 
       if (!useRetry) {
+        console.log('no use retry');
+
         if ('body' in res) {
+          console.log('no use retry with body');
+
           this.fulfillRequest(list, res.statusCode, `${res.status}: ${getResponseBodyString(res)}`);
         } else {
+          console.log('no use retry without body');
+
           this.fulfillRequest(list, res.statusCode, res.status);
         }
         return true;
@@ -340,7 +344,7 @@
       this.config.loggerProvider.warn(getResponseBodyString(res));
 
       // Has throttled event and dot dropped before
-      if (throttledIndexSet.size > 0) {
+      if (throttledIndexSet.size > 0 && !this.shouldThrottled) {
         console.log('set up shouldThrottled status');
         this.shouldThrottled = true;
         console.log('has been throttled');
