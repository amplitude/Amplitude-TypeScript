--- conflicted
+++ resolved
@@ -206,15 +206,9 @@
     this.addToQueue(...retry);
   }
 
-<<<<<<< HEAD
   fulfillRequest(list: Context[], code: number, status: Status) {
+    this.removeFromBackup(...list.map((context) => context.event));
     list.forEach((context) => context.callback(buildResult(context.event, code, status)));
-=======
-  fulfillRequest(list: Context[], statusCode: number, status: Status) {
-    this.removeFromBackup(...list.map((context) => context.event));
-    list.forEach((context) => {
-      context.callback(buildResult(statusCode, status));
-    });
   }
 
   addToBackup(...events: Event[]) {
@@ -233,6 +227,5 @@
     if (!this.config.saveEvents) return;
     const events = Array.from(this.backup);
     this.config.storageProvider.set(this.storageKey, events);
->>>>>>> 48216752
   }
 }