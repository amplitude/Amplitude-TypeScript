--- conflicted
+++ resolved
@@ -1,5 +1 @@
-<<<<<<< HEAD
-export const VERSION = '1.7.0-zen-observable-migration.1';
-=======
-export const VERSION = '1.6.13';
->>>>>>> f68b67f8
+export const VERSION = '1.6.13';