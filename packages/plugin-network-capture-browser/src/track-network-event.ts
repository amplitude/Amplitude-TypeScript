import {
  BrowserClient,
  NetworkRequestEvent,
  NetworkCaptureRule,
  NetworkTrackingOptions,
  getGlobalScope,
  isUrlMatchAllowlist,
} from '@amplitude/analytics-core';
import { filter } from 'rxjs';
import { AllWindowObservables, TimestampedEvent } from './network-capture-plugin';
import { AMPLITUDE_NETWORK_REQUEST_EVENT } from './constants';
import { IRequestWrapper } from '@amplitude/analytics-core';
import { HeaderCaptureRule } from '@amplitude/analytics-core/lib/esm/types/network-tracking';

const DEFAULT_STATUS_CODE_RANGE = '500-599';

function wildcardMatch(str: string, pattern: string) {
  // Escape all regex special characters except for *
  const escapedPattern = pattern.replace(/[-[\]{}()+?.,\\^$|#\s]/g, '\\$&');
  // Replace * with .*
  const regexPattern = '^' + escapedPattern.replace(/\*/g, '.*') + '$';
  const regex = new RegExp(regexPattern);
  return regex.test(str);
}

function isStatusCodeInRange(statusCode: number, range: string) {
  const ranges = range.split(',');
  for (const r of ranges) {
    const [start, end] = r.split('-').map(Number);
    if (statusCode === start && end === undefined) {
      return true;
    }
    if (statusCode >= start && statusCode <= end) {
      return true;
    }
  }
  return false;
}

function isCaptureRuleMatch(
  rule: NetworkCaptureRule,
  hostname: string,
  status?: number,
  url?: string,
  method?: string,
) {
  // check if the host is in the allowed hosts
  if (rule.hosts && !rule.hosts.find((host: string) => wildcardMatch(hostname, host))) {
    return;
  }

  // check if the URL is in the allowed URL patterns
  if (url && rule.urls && !isUrlMatchAllowlist(url, rule.urls)) {
    return;
  }

  // check if the method is in the allowed methods
  if (
    method &&
    rule.methods &&
    !rule.methods.find(
      (allowedMethod: string) => method.toLowerCase() === allowedMethod.toLowerCase() || allowedMethod === '*',
    )
  ) {
    return;
  }

  // check if the status code is in the allowed range
  if (status || status === 0) {
    const statusCodeRange = rule.statusCodeRange || DEFAULT_STATUS_CODE_RANGE;
    if (!isStatusCodeInRange(status, statusCodeRange)) {
      return false;
    }
  }

  return true;
}

function parseUrl(url: string | undefined) {
  if (!url) {
    return;
  }
  try {
    /* istanbul ignore next */
    const currentHref = getGlobalScope()?.location.href;
    const urlObj = new URL(url, currentHref);
    const query = urlObj.searchParams.toString();
    const fragment = urlObj.hash.replace('#', '');
    const href = urlObj.href;
    const host = urlObj.host;
    urlObj.hash = '';
    urlObj.search = '';
    const hrefWithoutQueryOrHash = urlObj.href;
    return { query, fragment, href, hrefWithoutQueryOrHash, host };
  } catch (e) {
    /* istanbul ignore next */
    return;
  }
}

function isAmplitudeNetworkRequestEvent(host: string, requestWrapper: IRequestWrapper): boolean {
  if (host.includes('amplitude.com')) {
    try {
      const body = requestWrapper.body;
      if (typeof body !== 'string') {
        return false;
      }
      const bodyObj = JSON.parse(body) as { events: any[] };
      const { events } = bodyObj;
      /* eslint-disable-next-line @typescript-eslint/no-unsafe-member-access */
      if (events.find((event: any) => event.event_type === AMPLITUDE_NETWORK_REQUEST_EVENT)) {
        return true;
      }
    } catch (e) {
      // do nothing
    }
  }
  return false;
}

function isHeaderCaptureRuleEmpty(rule: HeaderCaptureRule) {
  /* istanbul ignore next */
  return !rule?.allowlist?.length && !rule?.captureSafeHeaders;
}

export function shouldTrackNetworkEvent(networkEvent: NetworkRequestEvent, options: NetworkTrackingOptions = {}) {
  const urlObj = parseUrl(networkEvent.url);
  /* istanbul ignore if */
  if (!urlObj) {
    // if the URL failed to parse, do not track the event
    // this is a probably impossible case that would only happen if the URL is malformed
    /* istanbul ignore next */
    return false;
  }
  const { host } = urlObj;

  // false if is amplitude request and not configured to track amplitude requests
  if (
    options.ignoreAmplitudeRequests !== false &&
    (wildcardMatch(host, '*.amplitude.com') || wildcardMatch(host, 'amplitude.com'))
  ) {
    return false;
  }

  // false if the host is in the ignore list
  if (options.ignoreHosts?.find((ignoreHost: string) => wildcardMatch(host, ignoreHost))) {
    return false;
  }

  // false if the status code is not 500-599 and there are no captureRules
  if (
    !options.captureRules &&
    networkEvent.status !== undefined &&
    !isStatusCodeInRange(networkEvent.status, DEFAULT_STATUS_CODE_RANGE)
  ) {
    return false;
  }

  if (options.captureRules) {
    // find the first capture rule, in reverse-order,
    // that is a match (true) or a miss (false)
    let isMatch: boolean | undefined;
    [...options.captureRules].reverse().find((rule) => {
<<<<<<< HEAD
      isMatch = isCaptureRuleMatch(rule, host, networkEvent.status);

      // if responseHeaders rule is specified, enrich the event with the response headers
      if (isMatch) {
        if (networkEvent.responseWrapper && rule.responseHeaders && !isHeaderCaptureRuleEmpty(rule.responseHeaders)) {
          const responseHeaders = networkEvent.responseWrapper.headers(
            rule.responseHeaders.allowlist,
            rule.responseHeaders.captureSafeHeaders,
          );
          if (responseHeaders) {
            networkEvent.responseHeaders = responseHeaders;
          }
        }

        // if requestHeaders rule is specified, enrich the event with the request headers
        if (networkEvent.requestWrapper && rule.requestHeaders && !isHeaderCaptureRuleEmpty(rule.requestHeaders)) {
          const requestHeaders = networkEvent.requestWrapper.headers(
            rule.requestHeaders.allowlist,
            rule.requestHeaders.captureSafeHeaders,
          );
          if (requestHeaders) {
            networkEvent.requestHeaders = requestHeaders;
          }
        }
      }

=======
      isMatch = isCaptureRuleMatch(rule, host, networkEvent.status, networkEvent.url, networkEvent.method);
>>>>>>> 321eec9e
      return isMatch !== undefined;
    });

    // if we found a miss (false) or no match (undefined),
    // then do not track the event
    if (!isMatch) {
      return false;
    }
  }

  // skip Amplitude network requests to "[Amplitude] Network Request" to avoid infinite loop
  if (networkEvent.requestWrapper && isAmplitudeNetworkRequestEvent(host, networkEvent.requestWrapper)) {
    return false;
  }

  return true;
}

export type NetworkAnalyticsEvent = {
  ['[Amplitude] URL']: string;
  ['[Amplitude] URL Query']?: string;
  ['[Amplitude] URL Fragment']?: string;
  ['[Amplitude] Request Method']: string;
  ['[Amplitude] Status Code']?: number;
  ['[Amplitude] Start Time']?: number; // unix timestamp
  ['[Amplitude] Completion Time']?: number; // unix timestamp
  ['[Amplitude] Duration']?: number; // completionTime - startTime (millis)
  ['[Amplitude] Request Body Size']?: number;
  ['[Amplitude] Request Headers']?: Record<string, string>;
  //['[Amplitude] Request Body']?: string;
  ['[Amplitude] Response Body Size']?: number;
  ['[Amplitude] Response Headers']?: Record<string, string>;
  //['[Amplitude] Response Body']?: string;
  ['[Amplitude] Request Type']?: 'xhr' | 'fetch';
};

export function trackNetworkEvents({
  allObservables,
  networkTrackingOptions,
  amplitude,
}: {
  allObservables: AllWindowObservables;
  networkTrackingOptions: NetworkTrackingOptions;
  amplitude: BrowserClient;
}) {
  const { networkObservable } = allObservables;

  const filteredNetworkObservable = networkObservable.pipe(
    filter((event: TimestampedEvent<NetworkRequestEvent>) => {
      // Only track network events that should be tracked,
      return shouldTrackNetworkEvent(event.event as NetworkRequestEvent, networkTrackingOptions);
    }),
  );

  return filteredNetworkObservable.subscribe((networkEvent) => {
    const request = networkEvent.event;

    // convert to NetworkAnalyticsEvent
    const urlObj = parseUrl(request.url);
    /* istanbul ignore if */
    if (!urlObj) {
      // if the URL failed to parse, do not track the event
      // this is a very unlikely case, because URL() shouldn't throw an exception
      // when the URL is a valid URL
      /* istanbul ignore next */
      return;
    }

    const responseBodySize = request.responseWrapper?.bodySize;
    /* istanbul ignore next */
    const requestBodySize = request.requestWrapper?.bodySize;

    const networkAnalyticsEvent: NetworkAnalyticsEvent = {
      ['[Amplitude] URL']: urlObj.hrefWithoutQueryOrHash,
      ['[Amplitude] URL Query']: urlObj.query,
      ['[Amplitude] URL Fragment']: urlObj.fragment,
      ['[Amplitude] Request Method']: request.method,
      ['[Amplitude] Status Code']: request.status,
      ['[Amplitude] Start Time']: request.startTime,
      ['[Amplitude] Completion Time']: request.endTime,
      ['[Amplitude] Duration']: request.duration,
      ['[Amplitude] Request Body Size']: requestBodySize,
      ['[Amplitude] Response Body Size']: responseBodySize,
      ['[Amplitude] Request Type']: request.type,
      ['[Amplitude] Request Headers']: request.requestHeaders,
      ['[Amplitude] Response Headers']: request.responseHeaders,
    };

    /* istanbul ignore next */
    amplitude?.track(AMPLITUDE_NETWORK_REQUEST_EVENT, networkAnalyticsEvent);
  });
}<|MERGE_RESOLUTION|>--- conflicted
+++ resolved
@@ -161,8 +161,7 @@
     // that is a match (true) or a miss (false)
     let isMatch: boolean | undefined;
     [...options.captureRules].reverse().find((rule) => {
-<<<<<<< HEAD
-      isMatch = isCaptureRuleMatch(rule, host, networkEvent.status);
+      isMatch = isCaptureRuleMatch(rule, host, networkEvent.status, networkEvent.url, networkEvent.method);
 
       // if responseHeaders rule is specified, enrich the event with the response headers
       if (isMatch) {
@@ -188,9 +187,6 @@
         }
       }
 
-=======
-      isMatch = isCaptureRuleMatch(rule, host, networkEvent.status, networkEvent.url, networkEvent.method);
->>>>>>> 321eec9e
       return isMatch !== undefined;
     });
 
