--- conflicted
+++ resolved
@@ -40,12 +40,7 @@
     "url": "https://github.com/amplitude/Amplitude-TypeScript/issues"
   },
   "dependencies": {
-<<<<<<< HEAD
-    "@amplitude/analytics-core": "^2.28.0",
-=======
     "@amplitude/analytics-core": "^2.31.0",
-    "rxjs": "^7.8.1",
->>>>>>> 3e3a5188
     "tslib": "^2.4.1"
   },
   "devDependencies": {
