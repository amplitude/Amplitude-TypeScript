{
  "name": "@amplitude/plugin-network-capture-browser",
  "version": "1.6.13",
  "description": "",
  "author": "Amplitude Inc",
  "homepage": "https://github.com/amplitude/Amplitude-TypeScript",
  "license": "MIT",
  "main": "lib/cjs/index.js",
  "module": "lib/esm/index.js",
  "types": "lib/esm/index.d.ts",
  "sideEffects": false,
  "publishConfig": {
    "access": "public",
    "tag": "beta"
  },
  "repository": {
    "type": "git",
    "url": "git+https://github.com/amplitude/Amplitude-TypeScript.git"
  },
  "scripts": {
    "build": "yarn bundle && yarn build:es5 && yarn build:esm",
    "bundle": "rollup --config rollup.config.js",
    "build:es5": "tsc -p ./tsconfig.es5.json",
    "build:esm": "tsc -p ./tsconfig.esm.json",
    "watch": "tsc -p ./tsconfig.esm.json --watch",
    "clean": "rimraf node_modules lib coverage",
    "fix": "yarn fix:eslint & yarn fix:prettier",
    "fix:eslint": "eslint '{src,test}/**/*.ts' --fix",
    "fix:prettier": "prettier --write \"{src,test}/**/*.ts\"",
    "lint": "yarn lint:eslint & yarn lint:prettier",
    "lint:eslint": "eslint '{src,test}/**/*.ts'",
    "lint:prettier": "prettier --check \"{src,test}/**/*.ts\"",
    "publish": "node ../../scripts/publish/upload-to-s3.js",
    "test": "jest",
    "typecheck": "tsc -p ./tsconfig.json",
    "version": "yarn version-file && yarn build",
    "version-file": "node -p \"'export const VERSION = \\'' + require('./package.json').version + '\\';'\" > src/version.ts"
  },
  "bugs": {
    "url": "https://github.com/amplitude/Amplitude-TypeScript/issues"
  },
  "dependencies": {
<<<<<<< HEAD
    "@amplitude/analytics-core": "^2.31.0",
=======
    "@amplitude/analytics-core": "^2.31.1",
    "rxjs": "^7.8.1",
>>>>>>> 841c9ce1
    "tslib": "^2.4.1"
  },
  "devDependencies": {
    "@rollup/plugin-commonjs": "^23.0.4",
    "@rollup/plugin-node-resolve": "^15.0.1",
    "@rollup/plugin-typescript": "^10.0.1",
    "css.escape": "^1.5.1",
    "rollup": "^2.79.1",
    "rollup-plugin-execute": "^1.1.1",
    "rollup-plugin-gzip": "^3.1.0",
    "rollup-plugin-terser": "^7.0.2"
  },
  "files": [
    "lib"
  ]
}<|MERGE_RESOLUTION|>--- conflicted
+++ resolved
@@ -40,12 +40,8 @@
     "url": "https://github.com/amplitude/Amplitude-TypeScript/issues"
   },
   "dependencies": {
-<<<<<<< HEAD
-    "@amplitude/analytics-core": "^2.31.0",
-=======
     "@amplitude/analytics-core": "^2.31.1",
     "rxjs": "^7.8.1",
->>>>>>> 841c9ce1
     "tslib": "^2.4.1"
   },
   "devDependencies": {
