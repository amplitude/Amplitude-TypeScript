--- conflicted
+++ resolved
@@ -105,11 +105,7 @@
           click,
           'click',
           (options as AutoCaptureOptionsWithDefaults).cssSelectorAllowlist,
-<<<<<<< HEAD
-          dataAttributePrefix,
-=======
           options.dataAttributePrefix,
->>>>>>> db02c16b
         ),
       ),
       share(),
@@ -120,11 +116,7 @@
           change,
           'change',
           (options as AutoCaptureOptionsWithDefaults).cssSelectorAllowlist,
-<<<<<<< HEAD
-          dataAttributePrefix,
-=======
           options.dataAttributePrefix,
->>>>>>> db02c16b
         ),
       ),
       share(),
@@ -145,11 +137,7 @@
             navigate,
             'navigate',
             (options as AutoCaptureOptionsWithDefaults).cssSelectorAllowlist,
-<<<<<<< HEAD
-            dataAttributePrefix,
-=======
             options.dataAttributePrefix,
->>>>>>> db02c16b
           ),
         ),
         share(),
@@ -163,11 +151,7 @@
           mutation,
           'mutation',
           (options as AutoCaptureOptionsWithDefaults).cssSelectorAllowlist,
-<<<<<<< HEAD
-          dataAttributePrefix,
-=======
           options.dataAttributePrefix,
->>>>>>> db02c16b
         ),
       ),
       share(),
