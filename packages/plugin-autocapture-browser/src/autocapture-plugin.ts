--- conflicted
+++ resolved
@@ -16,19 +16,13 @@
   getEventProperties,
   ElementBasedTimestampedEvent,
   TimestampedEvent,
-<<<<<<< HEAD
-=======
   ElementBasedEvent,
->>>>>>> 13a46ab9
 } from './helpers';
 import { WindowMessenger } from './libs/messenger';
 import { trackClicks } from './autocapture/track-click';
 import { trackChange } from './autocapture/track-change';
 import { trackActionClick } from './autocapture/track-action-click';
 import { HasEventTargetAddRemove } from 'rxjs/internal/observable/fromEvent';
-<<<<<<< HEAD
-import { getGlobalMutationObservable, getGlobalClickObservable } from './observables';
-=======
 import { createMutationObservable, createClickObservable } from './observables';
 
 import {
@@ -38,7 +32,6 @@
   matchLabeledEventsToTriggers,
 } from './pageActions/triggers';
 import { executeActions } from './pageActions/actions';
->>>>>>> 13a46ab9
 
 declare global {
   interface Window {
@@ -115,21 +108,13 @@
   // Create observables on events on the window
   const createObservables = (): AllWindowObservables => {
     // Create Observables from direct user events
-<<<<<<< HEAD
-    const clickObservable = getGlobalClickObservable().pipe(
-=======
     const clickObservable = createClickObservable().pipe(
->>>>>>> 13a46ab9
       map((click) =>
         addAdditionalEventProperties(
           click,
           'click',
           (options as AutoCaptureOptionsWithDefaults).cssSelectorAllowlist,
-<<<<<<< HEAD
-          options.dataAttributePrefix,
-=======
           dataAttributePrefix,
->>>>>>> 13a46ab9
         ),
       ),
       share(),
@@ -140,11 +125,7 @@
           change,
           'change',
           (options as AutoCaptureOptionsWithDefaults).cssSelectorAllowlist,
-<<<<<<< HEAD
-          options.dataAttributePrefix,
-=======
           dataAttributePrefix,
->>>>>>> 13a46ab9
         ),
       ),
       share(),
@@ -165,11 +146,7 @@
             navigate,
             'navigate',
             (options as AutoCaptureOptionsWithDefaults).cssSelectorAllowlist,
-<<<<<<< HEAD
-            options.dataAttributePrefix,
-=======
             dataAttributePrefix,
->>>>>>> 13a46ab9
           ),
         ),
         share(),
@@ -177,21 +154,13 @@
     }
 
     // Track DOM Mutations using shared observable
-<<<<<<< HEAD
-    const mutationObservable = getGlobalMutationObservable().pipe(
-=======
     const mutationObservable = createMutationObservable().pipe(
->>>>>>> 13a46ab9
       map((mutation) =>
         addAdditionalEventProperties(
           mutation,
           'mutation',
           (options as AutoCaptureOptionsWithDefaults).cssSelectorAllowlist,
-<<<<<<< HEAD
-          options.dataAttributePrefix,
-=======
           dataAttributePrefix,
->>>>>>> 13a46ab9
         ),
       ),
       share(),
@@ -206,8 +175,6 @@
     };
   };
 
-<<<<<<< HEAD
-=======
   // Group labeled events by event type (eg. click, change)
   const groupedLabeledEvents = groupLabeledEventIdsByEventType(Object.values(options.pageActions?.labeledEvents ?? {}));
 
@@ -237,7 +204,6 @@
     return event;
   };
 
->>>>>>> 13a46ab9
   const setup: BrowserEnrichmentPlugin['setup'] = async (config, amplitude) => {
     /* istanbul ignore if */
     if (typeof document === 'undefined') {
