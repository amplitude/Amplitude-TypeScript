/* eslint-disable no-restricted-globals */
import {
  type BrowserClient,
  type BrowserConfig,
  type EnrichmentPlugin,
  type ElementInteractionsOptions,
  DEFAULT_CSS_SELECTOR_ALLOWLIST,
  DEFAULT_ACTION_CLICK_ALLOWLIST,
  DEFAULT_DATA_ATTRIBUTE_PREFIX,
  IDiagnosticsClient,
  getGlobalScope,
  multicast,
} from '@amplitude/analytics-core';
import { VERSION } from './version';
import * as constants from './constants';
import {
  createShouldTrackEvent,
  type ElementBasedTimestampedEvent,
  type TimestampedEvent,
  type NavigateEvent,
} from './helpers';
import { WindowMessenger } from './libs/messenger';
import { trackClicks } from './autocapture/track-click';
import { trackChange } from './autocapture/track-change';
import { trackActionClick } from './autocapture/track-action-click';
<<<<<<< HEAD
import { createClickObservableZen, createMutationObservableZen } from './observables';
=======
import type { HasEventTargetAddRemove } from 'rxjs/internal/observable/fromEvent';
import { createClickObservable, createClickObservableZen, createMutationObservableZen } from './observables';
>>>>>>> 948fd116

import {
  createLabeledEventToTriggerMap,
  createTriggerEvaluator,
  groupLabeledEventIdsByEventType,
} from './pageActions/triggers';
import { DataExtractor } from './data-extractor';
import { Observable, Unsubscribable } from '@amplitude/analytics-core';

type NavigationType = {
  addEventListener: (type: string, listener: EventListenerOrEventListenerObject) => void;
  removeEventListener: (type: string, listener: EventListenerOrEventListenerObject) => void;
};

declare global {
  interface Window {
    navigation: NavigationType;
  }
}

type BrowserEnrichmentPlugin = EnrichmentPlugin<BrowserClient, BrowserConfig>;

export type AutoCaptureOptionsWithDefaults = Required<
  Pick<ElementInteractionsOptions, 'debounceTime' | 'cssSelectorAllowlist' | 'actionClickAllowlist'>
> &
  ElementInteractionsOptions;

export enum ObservablesEnum {
  ClickObservable = 'clickObservable',
  ClickObservableZen = 'clickObservableZen',
  ChangeObservable = 'changeObservable',
  // ErrorObservable = 'errorObservable',
  NavigateObservable = 'navigateObservable',
  MutationObservable = 'mutationObservable',
  MutationObservableZen = 'mutationObservableZen',
  NavigateObservableZen = 'navigateObservableZen',
}

export interface AllWindowObservables {
  [ObservablesEnum.ChangeObservable]: Observable<ElementBasedTimestampedEvent<Event>>;
  // [ObservablesEnum.ErrorObservable]: Observable<TimestampedEvent<ErrorEvent>>;
<<<<<<< HEAD
  [ObservablesEnum.ClickObservableZen]: Observable<ElementBasedTimestampedEvent<MouseEvent>>;
  [ObservablesEnum.MutationObservableZen]: Observable<TimestampedEvent<MutationRecord[]>>;
  [ObservablesEnum.NavigateObservableZen]?: Observable<TimestampedEvent<NavigateEvent>>;
=======
  [ObservablesEnum.NavigateObservable]: Observable<TimestampedEvent<NavigateEvent>> | undefined;
  [ObservablesEnum.ClickObservableZen]?: ZenObservable<ElementBasedTimestampedEvent<MouseEvent>>;
  [ObservablesEnum.MutationObservableZen]?: ZenObservable<TimestampedEvent<MutationRecord[]>>;
  [ObservablesEnum.NavigateObservableZen]?: ZenObservable<TimestampedEvent<NavigateEvent>>;
>>>>>>> 948fd116
}

export const autocapturePlugin = (
  options: ElementInteractionsOptions = {},
  context?: { diagnosticsClient: IDiagnosticsClient },
): BrowserEnrichmentPlugin => {
  // Set the plugin version tag
  // eslint-disable-next-line @typescript-eslint/no-unsafe-argument
  context?.diagnosticsClient.setTag('plugin.autocapture.version', VERSION);

  const {
    dataAttributePrefix = DEFAULT_DATA_ATTRIBUTE_PREFIX,
    visualTaggingOptions = {
      enabled: true,
      messenger: new WindowMessenger(),
    },
  } = options;

  options.cssSelectorAllowlist = options.cssSelectorAllowlist ?? DEFAULT_CSS_SELECTOR_ALLOWLIST;
  options.actionClickAllowlist = options.actionClickAllowlist ?? DEFAULT_ACTION_CLICK_ALLOWLIST;
  options.debounceTime = options.debounceTime ?? 0;

  options.pageUrlExcludelist = options.pageUrlExcludelist?.reduce(
    (acc: (string | RegExp | { pattern: string })[], excludePattern) => {
      if (typeof excludePattern === 'string') {
        acc.push(excludePattern);
      }
      if (excludePattern instanceof RegExp) {
        acc.push(excludePattern);
      }
      if (typeof excludePattern === 'object' && excludePattern !== null && 'pattern' in excludePattern) {
        try {
          acc.push(new RegExp(excludePattern.pattern));
        } catch (regexError) {
          console.warn(`Invalid regex pattern: ${excludePattern.pattern}`, regexError);
          return acc;
        }
      }
      return acc;
    },
    [],
  );

  const name = constants.PLUGIN_NAME;
  const type = 'enrichment';

  const subscriptions: Unsubscribable[] = [];

  // Create data extractor based on options
  const dataExtractor = new DataExtractor(options, context);

  // Create observables on events on the window
  const createObservables = (): AllWindowObservables => {
    const clickObservableZen = multicast(
      createClickObservableZen().map(
        (click) =>
          dataExtractor.addAdditionalEventProperties(
            click,
            'click',
            (options as AutoCaptureOptionsWithDefaults).cssSelectorAllowlist,
            dataAttributePrefix,
          ) as ElementBasedTimestampedEvent<MouseEvent>,
      ),
    );

    const clickObservableZen = multicast(
      createClickObservableZen().map(
        (click) =>
          dataExtractor.addAdditionalEventProperties(
            click,
            'click',
            (options as AutoCaptureOptionsWithDefaults).cssSelectorAllowlist,
            dataAttributePrefix,
          ) as ElementBasedTimestampedEvent<MouseEvent>,
      ),
    );

    const changeObservable = multicast(
      new Observable<ElementBasedTimestampedEvent<Event>>((observer) => {
        const handler = (changeEvent: Event) => {
          const enrichedChangeEvent = dataExtractor.addAdditionalEventProperties(
            changeEvent,
            'change',
            (options as AutoCaptureOptionsWithDefaults).cssSelectorAllowlist,
            dataAttributePrefix,
          ) as ElementBasedTimestampedEvent<Event>;
          observer.next(enrichedChangeEvent);
        };
        /* istanbul ignore next */
        getGlobalScope()?.document.addEventListener('change', handler, { capture: true });
        /* istanbul ignore next */
        return () => getGlobalScope()?.document.removeEventListener('change', handler);
      }),
    );

    // Create Observable from unhandled errors
    // const errorObservable = fromEvent<ErrorEvent>(window, 'error').pipe(
    //   map((error) => addAdditionalEventProperties(error, 'error')),
    // );

    // Create observable for URL changes
<<<<<<< HEAD
    let navigateObservableZen: Observable<TimestampedEvent<NavigateEvent>> | undefined;
=======
    let navigateObservable: Observable<TimestampedEvent<NavigateEvent>> | undefined;
    let navigateObservableZen: ZenObservable<TimestampedEvent<NavigateEvent>> | undefined;
>>>>>>> 948fd116

    /* istanbul ignore next */
    if (window.navigation) {
      navigateObservableZen = multicast(
        new Observable<TimestampedEvent<NavigateEvent>>((observer) => {
          const handler = (navigateEvent: NavigateEvent) => {
            const enrichedNavigateEvent = dataExtractor.addAdditionalEventProperties(
              navigateEvent,
              'navigate',
              (options as AutoCaptureOptionsWithDefaults).cssSelectorAllowlist,
              dataAttributePrefix,
            );
            observer.next(enrichedNavigateEvent);
          };
          window.navigation.addEventListener('navigate', handler as EventListener);
          return () => {
            window.navigation.removeEventListener('navigate', handler as EventListener);
          };
        }),
      );

      navigateObservableZen = multicast(
        new ZenObservable<TimestampedEvent<NavigateEvent>>((observer) => {
          const handler = (navigateEvent: NavigateEvent) => {
            const enrichedNavigateEvent = dataExtractor.addAdditionalEventProperties(
              navigateEvent,
              'navigate',
              (options as AutoCaptureOptionsWithDefaults).cssSelectorAllowlist,
              dataAttributePrefix,
            );
            observer.next(enrichedNavigateEvent);
          };
          window.navigation.addEventListener('navigate', handler as EventListener);
          return () => {
            window.navigation.removeEventListener('navigate', handler as EventListener);
          };
        }),
      );
    }

    const mutationObservableZen = multicast(
      createMutationObservableZen().map((mutation) =>
        dataExtractor.addAdditionalEventProperties(
          mutation,
          'mutation',
          (options as AutoCaptureOptionsWithDefaults).cssSelectorAllowlist,
          dataAttributePrefix,
        ),
      ),
    );

    return {
      [ObservablesEnum.ChangeObservable]: changeObservable,
      // [ObservablesEnum.ErrorObservable]: errorObservable,
<<<<<<< HEAD
=======
      [ObservablesEnum.NavigateObservable]: navigateObservable,
>>>>>>> 948fd116
      [ObservablesEnum.ClickObservableZen]: clickObservableZen,
      [ObservablesEnum.MutationObservableZen]: mutationObservableZen,
      [ObservablesEnum.NavigateObservableZen]: navigateObservableZen,
    };
  };

  // Group labeled events by event type (eg. click, change)
  let groupedLabeledEvents = groupLabeledEventIdsByEventType(Object.values(options.pageActions?.labeledEvents ?? {}));

  let labeledEventToTriggerMap = createLabeledEventToTriggerMap(options.pageActions?.triggers ?? []);

  // Evaluate triggers for the given event by running the actions associated with the matching triggers
  const evaluateTriggers = createTriggerEvaluator(
    groupedLabeledEvents,
    labeledEventToTriggerMap,
    dataExtractor,
    options,
  );

  // Function to recalculate internal variables when remote config is updated
  const recomputePageActionsData = (remotePageActions: ElementInteractionsOptions['pageActions']) => {
    if (remotePageActions) {
      // Merge remote config with local options
      options.pageActions = {
        ...options.pageActions,
        ...remotePageActions,
      };

      // Recalculate internal variables
      groupedLabeledEvents = groupLabeledEventIdsByEventType(Object.values(options.pageActions.labeledEvents ?? {}));
      labeledEventToTriggerMap = createLabeledEventToTriggerMap(options.pageActions.triggers ?? []);

      // Update evaluateTriggers function
      evaluateTriggers.update(groupedLabeledEvents, labeledEventToTriggerMap, options);
    }
  };

  const setup: BrowserEnrichmentPlugin['setup'] = async (config, amplitude) => {
    /* istanbul ignore if */
    if (typeof document === 'undefined') {
      return;
    }

    // Fetch remote config for pageActions in a non-blocking manner
    if (config.fetchRemoteConfig) {
      if (!config.remoteConfigClient) {
        // TODO(xinyi): Diagnostics.recordEvent
        config.loggerProvider.debug('Remote config client is not provided, skipping remote config fetch');
      } else {
        config.remoteConfigClient.subscribe('analyticsSDK.pageActions', 'all', (remoteConfig) => {
          recomputePageActionsData(remoteConfig as ElementInteractionsOptions['pageActions']);
        });
      }
    }

    // Create should track event functions the different allowlists
    const shouldTrackEvent = createShouldTrackEvent(
      options,
      (options as AutoCaptureOptionsWithDefaults).cssSelectorAllowlist,
    );
    const shouldTrackActionClick = createShouldTrackEvent(
      options,
      (options as AutoCaptureOptionsWithDefaults).actionClickAllowlist,
    );

    // Create observables for events on the window
    const allObservables = createObservables();

    // Create subscriptions
    const clickTrackingSubscription = trackClicks({
      allObservables,
      amplitude,
      shouldTrackEvent: shouldTrackEvent,
      evaluateTriggers: evaluateTriggers.evaluate.bind(evaluateTriggers),
    });

    subscriptions.push(clickTrackingSubscription);

    const changeSubscription = trackChange({
      allObservables,
      getEventProperties: (...args) => dataExtractor.getEventProperties(...args, dataAttributePrefix),
      amplitude,
      shouldTrackEvent: shouldTrackEvent,
      evaluateTriggers: evaluateTriggers.evaluate.bind(evaluateTriggers),
    });
    subscriptions.push(changeSubscription);

    const actionClickSubscription = trackActionClick({
      allObservables,
      options: options as AutoCaptureOptionsWithDefaults,
      getEventProperties: (...args) => dataExtractor.getEventProperties(...args, dataAttributePrefix),
      amplitude,
      shouldTrackEvent,
      shouldTrackActionClick: shouldTrackActionClick,
    });
    if (actionClickSubscription) {
      subscriptions.push(actionClickSubscription);
    }

    /* istanbul ignore next */
    config?.loggerProvider?.log(`${name} has been successfully added.`);

    // Setup visual tagging selector
    if (window.opener && visualTaggingOptions.enabled) {
      const allowlist = (options as AutoCaptureOptionsWithDefaults).cssSelectorAllowlist;
      const actionClickAllowlist = (options as AutoCaptureOptionsWithDefaults).actionClickAllowlist;

      /* istanbul ignore next */
      visualTaggingOptions.messenger?.setup({
        dataExtractor: dataExtractor,
        logger: config?.loggerProvider,
        ...(config?.serverZone && { endpoint: constants.AMPLITUDE_ORIGINS_MAP[config.serverZone] }),
        isElementSelectable: createShouldTrackEvent(options, [...allowlist, ...actionClickAllowlist]),
        cssSelectorAllowlist: allowlist,
        actionClickAllowlist: actionClickAllowlist,
      });
    }
  };

  const execute: BrowserEnrichmentPlugin['execute'] = async (event) => {
    return event;
  };

  const teardown = async () => {
    for (const subscription of subscriptions) {
      subscription.unsubscribe();
    }
  };

  return {
    name,
    type,
    setup,
    execute,
    teardown,
  };
};<|MERGE_RESOLUTION|>--- conflicted
+++ resolved
@@ -23,12 +23,7 @@
 import { trackClicks } from './autocapture/track-click';
 import { trackChange } from './autocapture/track-change';
 import { trackActionClick } from './autocapture/track-action-click';
-<<<<<<< HEAD
 import { createClickObservableZen, createMutationObservableZen } from './observables';
-=======
-import type { HasEventTargetAddRemove } from 'rxjs/internal/observable/fromEvent';
-import { createClickObservable, createClickObservableZen, createMutationObservableZen } from './observables';
->>>>>>> 948fd116
 
 import {
   createLabeledEventToTriggerMap,
@@ -70,16 +65,9 @@
 export interface AllWindowObservables {
   [ObservablesEnum.ChangeObservable]: Observable<ElementBasedTimestampedEvent<Event>>;
   // [ObservablesEnum.ErrorObservable]: Observable<TimestampedEvent<ErrorEvent>>;
-<<<<<<< HEAD
   [ObservablesEnum.ClickObservableZen]: Observable<ElementBasedTimestampedEvent<MouseEvent>>;
   [ObservablesEnum.MutationObservableZen]: Observable<TimestampedEvent<MutationRecord[]>>;
   [ObservablesEnum.NavigateObservableZen]?: Observable<TimestampedEvent<NavigateEvent>>;
-=======
-  [ObservablesEnum.NavigateObservable]: Observable<TimestampedEvent<NavigateEvent>> | undefined;
-  [ObservablesEnum.ClickObservableZen]?: ZenObservable<ElementBasedTimestampedEvent<MouseEvent>>;
-  [ObservablesEnum.MutationObservableZen]?: ZenObservable<TimestampedEvent<MutationRecord[]>>;
-  [ObservablesEnum.NavigateObservableZen]?: ZenObservable<TimestampedEvent<NavigateEvent>>;
->>>>>>> 948fd116
 }
 
 export const autocapturePlugin = (
@@ -145,18 +133,6 @@
       ),
     );
 
-    const clickObservableZen = multicast(
-      createClickObservableZen().map(
-        (click) =>
-          dataExtractor.addAdditionalEventProperties(
-            click,
-            'click',
-            (options as AutoCaptureOptionsWithDefaults).cssSelectorAllowlist,
-            dataAttributePrefix,
-          ) as ElementBasedTimestampedEvent<MouseEvent>,
-      ),
-    );
-
     const changeObservable = multicast(
       new Observable<ElementBasedTimestampedEvent<Event>>((observer) => {
         const handler = (changeEvent: Event) => {
@@ -181,12 +157,7 @@
     // );
 
     // Create observable for URL changes
-<<<<<<< HEAD
     let navigateObservableZen: Observable<TimestampedEvent<NavigateEvent>> | undefined;
-=======
-    let navigateObservable: Observable<TimestampedEvent<NavigateEvent>> | undefined;
-    let navigateObservableZen: ZenObservable<TimestampedEvent<NavigateEvent>> | undefined;
->>>>>>> 948fd116
 
     /* istanbul ignore next */
     if (window.navigation) {
@@ -207,24 +178,6 @@
           };
         }),
       );
-
-      navigateObservableZen = multicast(
-        new ZenObservable<TimestampedEvent<NavigateEvent>>((observer) => {
-          const handler = (navigateEvent: NavigateEvent) => {
-            const enrichedNavigateEvent = dataExtractor.addAdditionalEventProperties(
-              navigateEvent,
-              'navigate',
-              (options as AutoCaptureOptionsWithDefaults).cssSelectorAllowlist,
-              dataAttributePrefix,
-            );
-            observer.next(enrichedNavigateEvent);
-          };
-          window.navigation.addEventListener('navigate', handler as EventListener);
-          return () => {
-            window.navigation.removeEventListener('navigate', handler as EventListener);
-          };
-        }),
-      );
     }
 
     const mutationObservableZen = multicast(
@@ -241,10 +194,6 @@
     return {
       [ObservablesEnum.ChangeObservable]: changeObservable,
       // [ObservablesEnum.ErrorObservable]: errorObservable,
-<<<<<<< HEAD
-=======
-      [ObservablesEnum.NavigateObservable]: navigateObservable,
->>>>>>> 948fd116
       [ObservablesEnum.ClickObservableZen]: clickObservableZen,
       [ObservablesEnum.MutationObservableZen]: mutationObservableZen,
       [ObservablesEnum.NavigateObservableZen]: navigateObservableZen,
