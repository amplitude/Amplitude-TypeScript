--- conflicted
+++ resolved
@@ -156,15 +156,10 @@
       [constants.AMPLITUDE_EVENT_PROP_ELEMENT_POSITION_TOP]: rect.top == null ? null : Math.round(rect.top),
       [constants.AMPLITUDE_EVENT_PROP_ELEMENT_ATTRIBUTES]: attributes,
       [constants.AMPLITUDE_EVENT_PROP_ELEMENT_PARENT_LABEL]: nearestLabel,
-<<<<<<< HEAD
       [constants.AMPLITUDE_EVENT_PROP_PAGE_URL]: window.location.href.split('?')[0],
       [constants.AMPLITUDE_EVENT_PROP_PAGE_TITLE]: (
         getPageTitle as (parseTitleFunction: (title: string) => string) => string
       )(this.replaceSensitiveString),
-=======
-      [constants.AMPLITUDE_EVENT_PROP_PAGE_URL]: getDecodeURI(window.location.href.split('?')[0]),
-      [constants.AMPLITUDE_EVENT_PROP_PAGE_TITLE]: this.getPageTitle(),
->>>>>>> de2752c0
       [constants.AMPLITUDE_EVENT_PROP_VIEWPORT_HEIGHT]: window.innerHeight,
       [constants.AMPLITUDE_EVENT_PROP_VIEWPORT_WIDTH]: window.innerWidth,
     };
