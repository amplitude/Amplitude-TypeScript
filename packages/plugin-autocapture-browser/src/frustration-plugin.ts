--- conflicted
+++ resolved
@@ -11,25 +11,11 @@
   Observable,
 } from '@amplitude/analytics-core';
 import * as constants from './constants';
-<<<<<<< HEAD
-import { fromEvent, map, Observable, share } from 'rxjs';
-import { createShouldTrackEvent, ElementBasedTimestampedEvent, NavigateEvent, TimestampedEvent } from './helpers';
-import { trackDeadClick } from './autocapture/track-dead-click';
-import { trackRageClicks } from './autocapture/track-rage-click';
-import { AllWindowObservables, ObservablesEnum } from './autocapture-plugin';
-import {
-  createClickObservable,
-  createClickObservableZen,
-  createMutationObservable,
-  createMutationObservableZen,
-} from './observables';
-=======
 import { createShouldTrackEvent, ElementBasedTimestampedEvent, NavigateEvent, TimestampedEvent } from './helpers';
 import { trackDeadClick } from './autocapture/track-dead-click';
 import { trackRageClicks } from './autocapture/track-rage-click';
 import { ObservablesEnum } from './autocapture-plugin';
 import { createClickObservableZen, createMutationObservableZen } from './observables';
->>>>>>> 877147e0
 import { DataExtractor } from './data-extractor';
 
 export interface AllWindowObservables {
@@ -108,64 +94,10 @@
       );
     }
 
-<<<<<<< HEAD
-    // Track DOM Mutations
-    const enrichedMutationObservable = createMutationObservable().pipe(
-      map((mutation) =>
-        dataExtractor.addAdditionalEventProperties(mutation, 'mutation', combinedCssSelectors, dataAttributePrefix),
-      ),
-      share(),
-    );
-
-    // TODO: once we're ready for ZenObservable, remove this ignore and add tests
-    /* istanbul ignore next */
-    const enrichedMutationObservableZen = multicast<TimestampedEvent<MutationRecord[]>>(
-      createMutationObservableZen().map((mutation) =>
-        dataExtractor.addAdditionalEventProperties(mutation, 'mutation', combinedCssSelectors, dataAttributePrefix),
-      ),
-    );
-
-    let enrichedNavigateObservableZen: ZenObservable<TimestampedEvent<NavigateEvent>> | undefined;
-
-    /* istanbul ignore next */
-    if (window.navigation) {
-      const navigateObservableZen = new ZenObservable<Event>((observer) => {
-        const handler = (event: Event): void => {
-          observer.next({
-            ...event,
-            type: 'navigate',
-          });
-        };
-        window.navigation.addEventListener('navigate', handler);
-        return () => window.navigation.removeEventListener('navigate', handler);
-      });
-      enrichedNavigateObservableZen = multicast<TimestampedEvent<NavigateEvent>>(
-        navigateObservableZen.map<TimestampedEvent<NavigateEvent>>(
-          (navigate) =>
-            dataExtractor.addAdditionalEventProperties(
-              navigate,
-              'navigate',
-              combinedCssSelectors,
-              dataAttributePrefix,
-            ) as TimestampedEvent<NavigateEvent>,
-        ),
-      );
-    }
-
-=======
->>>>>>> 877147e0
     return {
       [ObservablesEnum.ClickObservable]: clickObservable as Observable<ElementBasedTimestampedEvent<MouseEvent>>,
       [ObservablesEnum.MutationObservable]: enrichedMutationObservable,
-<<<<<<< HEAD
-      [ObservablesEnum.ClickObservableZen]: clickObservableZen as ZenObservable<
-        ElementBasedTimestampedEvent<MouseEvent>
-      >,
-      [ObservablesEnum.MutationObservableZen]: enrichedMutationObservableZen,
-      [ObservablesEnum.NavigateObservableZen]: enrichedNavigateObservableZen,
-=======
       [ObservablesEnum.NavigateObservable]: enrichedNavigateObservable,
->>>>>>> 877147e0
     };
   };
 
