--- conflicted
+++ resolved
@@ -1,10 +1,6 @@
 /* eslint-disable no-restricted-globals */
 import * as constants from './constants';
-<<<<<<< HEAD
-import { ElementInteractionsOptions, ActionType, DEFAULT_DATA_ATTRIBUTE_PREFIX } from '@amplitude/analytics-core';
-=======
 import { ElementInteractionsOptions, ActionType } from '@amplitude/analytics-core';
->>>>>>> 13a46ab9
 import { getHierarchy } from './hierarchy';
 
 export type JSONValue = string | number | boolean | null | { [x: string]: JSONValue } | Array<JSONValue>;
@@ -322,11 +318,7 @@
   event: T,
   type: TimestampedEvent<T>['type'],
   selectorAllowlist: string[],
-<<<<<<< HEAD
-  dataAttributePrefix: string = DEFAULT_DATA_ATTRIBUTE_PREFIX,
-=======
   dataAttributePrefix: string,
->>>>>>> 13a46ab9
 ): TimestampedEvent<T> | ElementBasedTimestampedEvent<T> => {
   const baseEvent: BaseTimestampedEvent<T> | ElementBasedTimestampedEvent<T> = {
     event,
@@ -367,13 +359,10 @@
   targetElementProperties: Record<string, any>;
 };
 
-<<<<<<< HEAD
-=======
 export type evaluateTriggersFn = <T extends ElementBasedEvent>(
   event: ElementBasedTimestampedEvent<T>,
 ) => ElementBasedTimestampedEvent<T>;
 
->>>>>>> 13a46ab9
 // Union type for all possible TimestampedEvents
 export type TimestampedEvent<T> = BaseTimestampedEvent<T> | ElementBasedTimestampedEvent<T>;
 
