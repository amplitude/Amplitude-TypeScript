/* eslint-disable no-restricted-globals */
import { ElementInteractionsOptions, ActionType, isUrlMatchAllowlist } from '@amplitude/analytics-core';

export type JSONValue = string | number | boolean | null | { [x: string]: JSONValue } | Array<JSONValue>;

const SENSITIVE_TAGS = ['input', 'select', 'textarea'];

export type shouldTrackEvent = (actionType: ActionType, element: Element) => boolean;

export const isElementPointerCursor = (element: Element, actionType: ActionType): boolean => {
  /* istanbul ignore next */
  const computedStyle = window?.getComputedStyle?.(element);
  /* istanbul ignore next */
  return computedStyle?.getPropertyValue('cursor') === 'pointer' && actionType === 'click';
};

export const createShouldTrackEvent = (
  autocaptureOptions: ElementInteractionsOptions,
  allowlist: string[], // this can be any type of css selector allow list
  isAlwaysCaptureCursorPointer = false,
): shouldTrackEvent => {
  return (actionType: ActionType, element: Element) => {
    const { pageUrlAllowlist, shouldTrackEventResolver } = autocaptureOptions;

    /* istanbul ignore next */
    const tag = element?.tagName?.toLowerCase?.();
    // window, document, and Text nodes have no tag
    if (!tag) {
      return false;
    }

    if (shouldTrackEventResolver) {
      return shouldTrackEventResolver(actionType, element);
    }

    if (!isUrlMatchAllowlist(window.location.href, pageUrlAllowlist)) {
      return false;
    }

    /* istanbul ignore next */
    const elementType = String(element?.getAttribute('type')) || '';
    if (typeof elementType === 'string') {
      switch (elementType.toLowerCase()) {
        case 'hidden':
          return false;
        case 'password':
          return false;
      }
    }

    const isCursorPointer = isElementPointerCursor(element, actionType);

    if (isAlwaysCaptureCursorPointer && isCursorPointer) {
      return true;
    }

    /* istanbul ignore if */
    if (allowlist) {
      const hasMatchAnyAllowedSelector = allowlist.some((selector) => !!element?.matches?.(selector));
      if (!hasMatchAnyAllowedSelector) {
        return false;
      }
    }

    switch (tag) {
      case 'input':
      case 'select':
      case 'textarea':
        return actionType === 'change' || actionType === 'click';
      default: {
        /* istanbul ignore next */
        /* istanbul ignore next */
        if (isCursorPointer) {
          return true;
        }
        return actionType === 'click';
      }
    }
  };
};

export const isTextNode = (node: Node) => {
  return !!node && node.nodeType === 3;
};

export const isNonSensitiveElement = (element: Element) => {
  /* istanbul ignore next */
  const tag = element?.tagName?.toLowerCase?.();
  const isContentEditable =
    element instanceof HTMLElement ? element.getAttribute('contenteditable')?.toLowerCase() === 'true' : false;

  // Check if element or any parent has data-amp-mask attribute
  const hasMaskAttribute = element.closest('[' + constants.DATA_AMP_MASK_ATTRIBUTE + ']') !== null;

  return !SENSITIVE_TAGS.includes(tag) && !isContentEditable && !hasMaskAttribute;
};

<<<<<<< HEAD
// Maybe this can be simplified with element.innerText, keep and manual concatenating for now, more research needed.
export const getText = (element: Element): string => {
  // Check if element or any parent has data-amp-mask attribute
  const hasMaskAttribute = element.closest('[' + constants.DATA_AMP_MASK_ATTRIBUTE + ']') !== null;
  if (hasMaskAttribute) {
    return constants.MASKED_TEXT_VALUE;
  }

  let text = '';
  if (isNonSensitiveElement(element) && element.childNodes && element.childNodes.length) {
    element.childNodes.forEach((child) => {
      let childText = '';
      if (isTextNode(child)) {
        if (child.textContent) {
          childText = child.textContent;
        }
      } else {
        childText = getText(child as Element);
      }
      text += childText
        .split(/(\s+)/)
        .filter(isNonSensitiveString)
        .join('')
        .replace(/[\r\n]/g, ' ')
        .replace(/[ ]+/g, ' ')
        .substring(0, 255);
    });
  }
  return text;
};

=======
>>>>>>> 2f1cf075
export const getAttributesWithPrefix = (element: Element, prefix: string): { [key: string]: string } => {
  return element.getAttributeNames().reduce((attributes: { [key: string]: string }, attributeName) => {
    if (attributeName.startsWith(prefix)) {
      const attributeKey = attributeName.replace(prefix, '');
      const attributeValue = element.getAttribute(attributeName);
      if (attributeKey) {
        attributes[attributeKey] = attributeValue || '';
      }
    }
    return attributes;
  }, {});
};

export const isEmpty = (value: unknown) => {
  return (
    value === undefined ||
    value === null ||
    (typeof value === 'object' && Object.keys(value).length === 0) ||
    (typeof value === 'string' && value.trim().length === 0)
  );
};

export const removeEmptyProperties = (properties: { [key: string]: unknown }): { [key: string]: unknown } => {
  return Object.keys(properties).reduce((filteredProperties: { [key: string]: unknown }, key) => {
    const value = properties[key];
    if (!isEmpty(value)) {
      filteredProperties[key] = value;
    }
    return filteredProperties;
  }, {});
};

export const querySelectUniqueElements = (root: Element | Document, selectors: string[]): Element[] => {
  if (root && 'querySelectorAll' in root && typeof root.querySelectorAll === 'function') {
    const elementSet = selectors.reduce((elements: Set<Element>, selector) => {
      if (selector) {
        const selectedElements = Array.from(root.querySelectorAll(selector));
        selectedElements.forEach((element) => {
          elements.add(element);
        });
      }
      return elements;
    }, new Set<Element>());
    return Array.from(elementSet);
  }
  return [];
};

// Similar as element.closest, but works with multiple selectors
export const getClosestElement = (element: Element | null, selectors: string[]): Element | null => {
  if (!element) {
    return null;
  }
  /* istanbul ignore next */
  if (selectors.some((selector) => element?.matches?.(selector))) {
    return element;
  }
  /* istanbul ignore next */
  return getClosestElement(element?.parentElement, selectors);
};

export const asyncLoadScript = (url: string) => {
  return new Promise((resolve, reject) => {
    try {
      const scriptElement = document.createElement('script');
      scriptElement.type = 'text/javascript';
      scriptElement.async = true;
      scriptElement.src = url;
      scriptElement.addEventListener(
        'load',
        () => {
          resolve({ status: true });
        },
        { once: true },
      );
      scriptElement.addEventListener('error', () => {
        reject({
          status: false,
          message: `Failed to load the script ${url}`,
        });
      });
      /* istanbul ignore next */
      document.head?.appendChild(scriptElement);
    } catch (error) {
      /* istanbul ignore next */
      reject(error);
    }
  });
};

export function generateUniqueId(): string {
  return `${Date.now()}-${Math.random().toString(36).substr(2, 9)}`;
}

export const filterOutNonTrackableEvents = (event: ElementBasedTimestampedEvent<ElementBasedEvent>): boolean => {
  // Filter out changeEvent events with no target
  // This could happen when change events are triggered programmatically
  if (event.event.target === null || !event.closestTrackedAncestor) {
    return false;
  }

  return true;
};

export type AutoCaptureOptionsWithDefaults = Required<
  Pick<ElementInteractionsOptions, 'debounceTime' | 'cssSelectorAllowlist' | 'actionClickAllowlist'>
> &
  ElementInteractionsOptions;

// Base TimestampedEvent type
export type BaseTimestampedEvent<T> = {
  event: T;
  timestamp: number;
  type: 'rage' | 'click' | 'change' | 'error' | 'navigate' | 'mutation';
};

// Specific types for events with targetElementProperties
export type ElementBasedEvent = MouseEvent | Event;
export type ElementBasedTimestampedEvent<T> = BaseTimestampedEvent<T> & {
  event: MouseEvent | Event;
  type: 'click' | 'change';
  closestTrackedAncestor: Element;
  targetElementProperties: Record<string, any>;
};

export type evaluateTriggersFn = (
  event: ElementBasedTimestampedEvent<ElementBasedEvent>,
) => ElementBasedTimestampedEvent<ElementBasedEvent>;

// Union type for all possible TimestampedEvents
export type TimestampedEvent<T> = BaseTimestampedEvent<T> | ElementBasedTimestampedEvent<T>;

// Type predicate
export function isElementBasedEvent<T>(event: BaseTimestampedEvent<T>): event is ElementBasedTimestampedEvent<T> {
  return event.type === 'click' || event.type === 'change';
}

export interface NavigateEvent extends Event {
  readonly navigationType: 'reload' | 'push' | 'replace' | 'traverse';
  readonly destination: {
    readonly url: string;
    readonly key: string | null;
    readonly id: string | null;
    readonly index: number;
    readonly sameDocument: boolean;

    getState(): any;
  };
  readonly canIntercept: boolean;
  readonly userInitiated: boolean;
  readonly hashChange: boolean;
  readonly signal: AbortSignal;
  readonly formData: FormData | null;
  readonly downloadRequest: string | null;
  readonly info: any;
  readonly hasUAVisualTransition: boolean;
  /** @see https://github.com/WICG/navigation-api/pull/264 */
  readonly sourceElement: Element | null;

  scroll(): void;
}<|MERGE_RESOLUTION|>--- conflicted
+++ resolved
@@ -1,4 +1,5 @@
 /* eslint-disable no-restricted-globals */
+import * as constants from './constants';
 import { ElementInteractionsOptions, ActionType, isUrlMatchAllowlist } from '@amplitude/analytics-core';
 
 export type JSONValue = string | number | boolean | null | { [x: string]: JSONValue } | Array<JSONValue>;
@@ -95,40 +96,6 @@
   return !SENSITIVE_TAGS.includes(tag) && !isContentEditable && !hasMaskAttribute;
 };
 
-<<<<<<< HEAD
-// Maybe this can be simplified with element.innerText, keep and manual concatenating for now, more research needed.
-export const getText = (element: Element): string => {
-  // Check if element or any parent has data-amp-mask attribute
-  const hasMaskAttribute = element.closest('[' + constants.DATA_AMP_MASK_ATTRIBUTE + ']') !== null;
-  if (hasMaskAttribute) {
-    return constants.MASKED_TEXT_VALUE;
-  }
-
-  let text = '';
-  if (isNonSensitiveElement(element) && element.childNodes && element.childNodes.length) {
-    element.childNodes.forEach((child) => {
-      let childText = '';
-      if (isTextNode(child)) {
-        if (child.textContent) {
-          childText = child.textContent;
-        }
-      } else {
-        childText = getText(child as Element);
-      }
-      text += childText
-        .split(/(\s+)/)
-        .filter(isNonSensitiveString)
-        .join('')
-        .replace(/[\r\n]/g, ' ')
-        .replace(/[ ]+/g, ' ')
-        .substring(0, 255);
-    });
-  }
-  return text;
-};
-
-=======
->>>>>>> 2f1cf075
 export const getAttributesWithPrefix = (element: Element, prefix: string): { [key: string]: string } => {
   return element.getAttributeNames().reduce((attributes: { [key: string]: string }, attributeName) => {
     if (attributeName.startsWith(prefix)) {
