--- conflicted
+++ resolved
@@ -1,4 +1,5 @@
 /* eslint-disable no-restricted-globals */
+import * as constants from './constants';
 import { ElementInteractionsOptions, ActionType, isUrlMatchAllowlist } from '@amplitude/analytics-core';
 
 export type JSONValue = string | number | boolean | null | { [x: string]: JSONValue } | Array<JSONValue>;
@@ -90,32 +91,6 @@
     element instanceof HTMLElement ? element.getAttribute('contenteditable')?.toLowerCase() === 'true' : false;
 
   return !SENSITIVE_TAGS.includes(tag) && !isContentEditable;
-};
-
-<<<<<<< HEAD
-// Maybe this can be simplified with element.innerText, keep and manual concatenating for now, more research needed.
-export const getText = (element: Element): string => {
-  let text = '';
-  if (isNonSensitiveElement(element) && element.childNodes && element.childNodes.length) {
-    element.childNodes.forEach((child) => {
-      let childText = '';
-      if (isTextNode(child)) {
-        if (child.textContent) {
-          childText = child.textContent;
-        }
-      } else {
-        childText = getText(child as Element);
-      }
-      text += childText
-        .split(/(\s+)/)
-        .filter(isNonSensitiveString)
-        .join('')
-        .replace(/[\r\n]/g, ' ')
-        .replace(/[ ]+/g, ' ')
-        .substring(0, 255);
-    });
-  }
-  return text;
 };
 
 /**
@@ -157,8 +132,6 @@
   return redactedAttributes;
 };
 
-=======
->>>>>>> 2f1cf075
 export const getAttributesWithPrefix = (element: Element, prefix: string): { [key: string]: string } => {
   const redactedAttributes = getRedactedAttributeNames(element);
 
@@ -271,59 +244,6 @@
   return true;
 };
 
-<<<<<<< HEAD
-// Returns the Amplitude event properties for the given element.
-export const getEventProperties = (actionType: ActionType, element: Element, dataAttributePrefix: string) => {
-  /* istanbul ignore next */
-  const tag = element?.tagName?.toLowerCase?.();
-  /* istanbul ignore next */
-  const rect =
-    typeof element.getBoundingClientRect === 'function' ? element.getBoundingClientRect() : { left: null, top: null };
-
-  const redactedAttributes = getRedactedAttributeNames(element);
-  const attributes = getAttributesWithPrefix(element, dataAttributePrefix);
-  const nearestLabel = getNearestLabel(element);
-
-  /* istanbul ignore next */
-  const properties: Record<string, any> = {
-    [constants.AMPLITUDE_EVENT_PROP_ELEMENT_HIERARCHY]: getHierarchy(element),
-    [constants.AMPLITUDE_EVENT_PROP_ELEMENT_TAG]: tag,
-    [constants.AMPLITUDE_EVENT_PROP_ELEMENT_TEXT]: getText(element),
-    [constants.AMPLITUDE_EVENT_PROP_ELEMENT_POSITION_LEFT]: rect.left == null ? null : Math.round(rect.left),
-    [constants.AMPLITUDE_EVENT_PROP_ELEMENT_POSITION_TOP]: rect.top == null ? null : Math.round(rect.top),
-    [constants.AMPLITUDE_EVENT_PROP_ELEMENT_ATTRIBUTES]: attributes,
-    [constants.AMPLITUDE_EVENT_PROP_ELEMENT_PARENT_LABEL]: nearestLabel,
-    [constants.AMPLITUDE_EVENT_PROP_PAGE_URL]: window.location.href.split('?')[0],
-    [constants.AMPLITUDE_EVENT_PROP_PAGE_TITLE]: (typeof document !== 'undefined' && document.title) || '',
-    [constants.AMPLITUDE_EVENT_PROP_VIEWPORT_HEIGHT]: window.innerHeight,
-    [constants.AMPLITUDE_EVENT_PROP_VIEWPORT_WIDTH]: window.innerWidth,
-  };
-
-  // Add non-redacted attributes conditionally
-  // id is never redacted, so always include it
-  properties[constants.AMPLITUDE_EVENT_PROP_ELEMENT_ID] = element.getAttribute('id') || '';
-
-  // class is never redacted, so always include it
-  properties[constants.AMPLITUDE_EVENT_PROP_ELEMENT_CLASS] = element.getAttribute('class');
-
-  if (!redactedAttributes.has('aria-label')) {
-    properties[constants.AMPLITUDE_EVENT_PROP_ELEMENT_ARIA_LABEL] = element.getAttribute('aria-label');
-  }
-
-  if (
-    tag === 'a' &&
-    actionType === 'click' &&
-    element instanceof HTMLAnchorElement &&
-    !redactedAttributes.has('href')
-  ) {
-    properties[constants.AMPLITUDE_EVENT_PROP_ELEMENT_HREF] = element.href;
-  }
-
-  return removeEmptyProperties(properties);
-};
-
-=======
->>>>>>> 2f1cf075
 export type AutoCaptureOptionsWithDefaults = Required<
   Pick<ElementInteractionsOptions, 'debounceTime' | 'cssSelectorAllowlist' | 'actionClickAllowlist'>
 > &
