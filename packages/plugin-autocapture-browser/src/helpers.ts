/* eslint-disable no-restricted-globals */
import * as constants from './constants';
import { ElementInteractionsOptions, ActionType } from '@amplitude/analytics-core';
import { getHierarchy } from './hierarchy';

export type JSONValue = string | number | boolean | null | { [x: string]: JSONValue } | Array<JSONValue>;

const SENSITIVE_TAGS = ['input', 'select', 'textarea'];

export type shouldTrackEvent = (actionType: ActionType, element: Element) => boolean;

export const isElementPointerCursor = (element: Element, actionType: ActionType): boolean => {
  /* istanbul ignore next */
  const computedStyle = window?.getComputedStyle?.(element);
  /* istanbul ignore next */
  return computedStyle?.getPropertyValue('cursor') === 'pointer' && actionType === 'click';
};

export const createShouldTrackEvent = (
  autocaptureOptions: ElementInteractionsOptions,
  allowlist: string[], // this can be any type of css selector allow list
  isAlwaysCaptureCursorPointer = false,
): shouldTrackEvent => {
  return (actionType: ActionType, element: Element) => {
    const { pageUrlAllowlist, shouldTrackEventResolver } = autocaptureOptions;

    /* istanbul ignore next */
    const tag = element?.tagName?.toLowerCase?.();
    // window, document, and Text nodes have no tag
    if (!tag) {
      return false;
    }

    if (shouldTrackEventResolver) {
      return shouldTrackEventResolver(actionType, element);
    }

    if (!isPageUrlAllowed(window.location.href, pageUrlAllowlist)) {
      return false;
    }

    /* istanbul ignore next */
    const elementType = String(element?.getAttribute('type')) || '';
    if (typeof elementType === 'string') {
      switch (elementType.toLowerCase()) {
        case 'hidden':
          return false;
        case 'password':
          return false;
      }
    }

    const isCursorPointer = isElementPointerCursor(element, actionType);

    if (isAlwaysCaptureCursorPointer && isCursorPointer) {
      return true;
    }

    /* istanbul ignore if */
    if (allowlist) {
      const hasMatchAnyAllowedSelector = allowlist.some((selector) => !!element?.matches?.(selector));
      if (!hasMatchAnyAllowedSelector) {
        return false;
      }
    }

    switch (tag) {
      case 'input':
      case 'select':
      case 'textarea':
        return actionType === 'change' || actionType === 'click';
      default: {
        /* istanbul ignore next */
        /* istanbul ignore next */
        if (isCursorPointer) {
          return true;
        }
        return actionType === 'click';
      }
    }
  };
};

export const isNonSensitiveString = (text: string | null) => {
  if (text == null) {
    return false;
  }
  if (typeof text === 'string') {
    const ccRegex =
      /^(?:(4[0-9]{12}(?:[0-9]{3})?)|(5[1-5][0-9]{14})|(6(?:011|5[0-9]{2})[0-9]{12})|(3[47][0-9]{13})|(3(?:0[0-5]|[68][0-9])[0-9]{11})|((?:2131|1800|35[0-9]{3})[0-9]{11}))$/;
    if (ccRegex.test((text || '').replace(/[- ]/g, ''))) {
      return false;
    }
    const ssnRegex = /(^\d{3}-?\d{2}-?\d{4}$)/;
    if (ssnRegex.test(text)) {
      return false;
    }
  }
  return true;
};

export const isTextNode = (node: Node) => {
  return !!node && node.nodeType === 3;
};

export const isNonSensitiveElement = (element: Element) => {
  /* istanbul ignore next */
  const tag = element?.tagName?.toLowerCase?.();
  const isContentEditable =
    element instanceof HTMLElement ? element.getAttribute('contenteditable')?.toLowerCase() === 'true' : false;

  return !SENSITIVE_TAGS.includes(tag) && !isContentEditable;
};

// Maybe this can be simplified with element.innerText, keep and manual concatenating for now, more research needed.
export const getText = (element: Element): string => {
  let text = '';
  if (isNonSensitiveElement(element) && element.childNodes && element.childNodes.length) {
    element.childNodes.forEach((child) => {
      let childText = '';
      if (isTextNode(child)) {
        if (child.textContent) {
          childText = child.textContent;
        }
      } else {
        childText = getText(child as Element);
      }
      text += childText
        .split(/(\s+)/)
        .filter(isNonSensitiveString)
        .join('')
        .replace(/[\r\n]/g, ' ')
        .replace(/[ ]+/g, ' ')
        .substring(0, 255);
    });
  }
  return text;
};

export const isPageUrlAllowed = (url: string, pageUrlAllowlist: (string | RegExp)[] | undefined) => {
  if (!pageUrlAllowlist || !pageUrlAllowlist.length) {
    return true;
  }
  return pageUrlAllowlist.some((allowedUrl) => {
    if (typeof allowedUrl === 'string') {
      return url === allowedUrl;
    }
    return url.match(allowedUrl);
  });
};

export const getAttributesWithPrefix = (element: Element, prefix: string): { [key: string]: string } => {
  return element.getAttributeNames().reduce((attributes: { [key: string]: string }, attributeName) => {
    if (attributeName.startsWith(prefix)) {
      const attributeKey = attributeName.replace(prefix, '');
      const attributeValue = element.getAttribute(attributeName);
      if (attributeKey) {
        attributes[attributeKey] = attributeValue || '';
      }
    }
    return attributes;
  }, {});
};

export const isEmpty = (value: unknown) => {
  return (
    value === undefined ||
    value === null ||
    (typeof value === 'object' && Object.keys(value).length === 0) ||
    (typeof value === 'string' && value.trim().length === 0)
  );
};

export const removeEmptyProperties = (properties: { [key: string]: unknown }) => {
  return Object.keys(properties).reduce((filteredProperties: { [key: string]: unknown }, key) => {
    const value = properties[key];
    if (!isEmpty(value)) {
      filteredProperties[key] = value;
    }
    return filteredProperties;
  }, {});
};

export const getNearestLabel = (element: Element): string => {
  const parent = element.parentElement;
  if (!parent) {
    return '';
  }
  let labelElement;
  try {
    labelElement = parent.querySelector(':scope>span,h1,h2,h3,h4,h5,h6');
  } catch (error) {
    /* istanbul ignore next */
    labelElement = null;
  }
  if (labelElement) {
    /* istanbul ignore next */
    const labelText = labelElement.textContent || '';
    return isNonSensitiveString(labelText) ? labelText : '';
  }
  return getNearestLabel(parent);
};

export const querySelectUniqueElements = (root: Element | Document, selectors: string[]): Element[] => {
  if (root && 'querySelectorAll' in root && typeof root.querySelectorAll === 'function') {
    const elementSet = selectors.reduce((elements: Set<Element>, selector) => {
      if (selector) {
        const selectedElements = Array.from(root.querySelectorAll(selector));
        selectedElements.forEach((element) => {
          elements.add(element);
        });
      }
      return elements;
    }, new Set<Element>());
    return Array.from(elementSet);
  }
  return [];
};

// Similar as element.closest, but works with multiple selectors
export const getClosestElement = (element: Element | null, selectors: string[]): Element | null => {
  if (!element) {
    return null;
  }
  /* istanbul ignore next */
  if (selectors.some((selector) => element?.matches?.(selector))) {
    return element;
  }
  /* istanbul ignore next */
  return getClosestElement(element?.parentElement, selectors);
};

// Returns the element properties for the given element in Visual Labeling.
export const getEventTagProps = (element: Element) => {
  if (!element) {
    return {};
  }
  /* istanbul ignore next */
  const tag = element?.tagName?.toLowerCase?.();

  const properties: Record<string, JSONValue> = {
    [constants.AMPLITUDE_EVENT_PROP_ELEMENT_TAG]: tag,
    [constants.AMPLITUDE_EVENT_PROP_ELEMENT_TEXT]: getText(element),
    [constants.AMPLITUDE_EVENT_PROP_PAGE_URL]: window.location.href.split('?')[0],
  };
  return removeEmptyProperties(properties);
};

export const asyncLoadScript = (url: string) => {
  return new Promise((resolve, reject) => {
    try {
      const scriptElement = document.createElement('script');
      scriptElement.type = 'text/javascript';
      scriptElement.async = true;
      scriptElement.src = url;
      scriptElement.addEventListener(
        'load',
        () => {
          resolve({ status: true });
        },
        { once: true },
      );
      scriptElement.addEventListener('error', () => {
        reject({
          status: false,
          message: `Failed to load the script ${url}`,
        });
      });
      /* istanbul ignore next */
      document.head?.appendChild(scriptElement);
    } catch (error) {
      /* istanbul ignore next */
      reject(error);
    }
  });
};

export function generateUniqueId(): string {
  return `${Date.now()}-${Math.random().toString(36).substr(2, 9)}`;
}

export const filterOutNonTrackableEvents = (event: ElementBasedTimestampedEvent<ElementBasedEvent>): boolean => {
  // Filter out changeEvent events with no target
  // This could happen when change events are triggered programmatically
  if (event.event.target === null || !event.closestTrackedAncestor) {
    return false;
  }

  return true;
};

// Returns the Amplitude event properties for the given element.
export const getEventProperties = (actionType: ActionType, element: Element, dataAttributePrefix: string) => {
  /* istanbul ignore next */
  const tag = element?.tagName?.toLowerCase?.();
  /* istanbul ignore next */
  const rect =
    typeof element.getBoundingClientRect === 'function' ? element.getBoundingClientRect() : { left: null, top: null };
  const ariaLabel = element.getAttribute('aria-label');
  const attributes = getAttributesWithPrefix(element, dataAttributePrefix);
  const nearestLabel = getNearestLabel(element);
  /* istanbul ignore next */
  const properties: Record<string, any> = {
    [constants.AMPLITUDE_EVENT_PROP_ELEMENT_ID]: element.getAttribute('id') || '',
    [constants.AMPLITUDE_EVENT_PROP_ELEMENT_CLASS]: element.getAttribute('class'),
    [constants.AMPLITUDE_EVENT_PROP_ELEMENT_HIERARCHY]: getHierarchy(element),
    [constants.AMPLITUDE_EVENT_PROP_ELEMENT_TAG]: tag,
    [constants.AMPLITUDE_EVENT_PROP_ELEMENT_TEXT]: getText(element),
    [constants.AMPLITUDE_EVENT_PROP_ELEMENT_POSITION_LEFT]: rect.left == null ? null : Math.round(rect.left),
    [constants.AMPLITUDE_EVENT_PROP_ELEMENT_POSITION_TOP]: rect.top == null ? null : Math.round(rect.top),
    [constants.AMPLITUDE_EVENT_PROP_ELEMENT_ARIA_LABEL]: ariaLabel,
    [constants.AMPLITUDE_EVENT_PROP_ELEMENT_ATTRIBUTES]: attributes,
    [constants.AMPLITUDE_EVENT_PROP_ELEMENT_PARENT_LABEL]: nearestLabel,
    [constants.AMPLITUDE_EVENT_PROP_PAGE_URL]: window.location.href.split('?')[0],
    [constants.AMPLITUDE_EVENT_PROP_PAGE_TITLE]: (typeof document !== 'undefined' && document.title) || '',
    [constants.AMPLITUDE_EVENT_PROP_VIEWPORT_HEIGHT]: window.innerHeight,
    [constants.AMPLITUDE_EVENT_PROP_VIEWPORT_WIDTH]: window.innerWidth,
  };
  if (tag === 'a' && actionType === 'click' && element instanceof HTMLAnchorElement) {
    properties[constants.AMPLITUDE_EVENT_PROP_ELEMENT_HREF] = element.href;
  }
  return removeEmptyProperties(properties);
};

export type AutoCaptureOptionsWithDefaults = Required<
  Pick<ElementInteractionsOptions, 'debounceTime' | 'cssSelectorAllowlist' | 'actionClickAllowlist'>
> &
  ElementInteractionsOptions;

export const addAdditionalEventProperties = <T>(
  event: T,
  type: TimestampedEvent<T>['type'],
  selectorAllowlist: string[],
  dataAttributePrefix: string,
<<<<<<< HEAD
=======

  // capture the event if the cursor is a "pointer" when this element is clicked on
  // reason: a "pointer" cursor indicates that an element should be interactable
  //         regardless of the element's tag name
>>>>>>> c850f020
  isCapturingCursorPointer = false,
): TimestampedEvent<T> | ElementBasedTimestampedEvent<T> => {
  const baseEvent: BaseTimestampedEvent<T> | ElementBasedTimestampedEvent<T> = {
    event,
    timestamp: Date.now(),
    type,
  };

  if (isElementBasedEvent(baseEvent) && baseEvent.event.target !== null) {
    if (isCapturingCursorPointer) {
      const isCursorPointer = isElementPointerCursor(baseEvent.event.target as Element, baseEvent.type);
      if (isCursorPointer) {
        baseEvent.closestTrackedAncestor = baseEvent.event.target as HTMLElement;
        baseEvent.targetElementProperties = getEventProperties(
          baseEvent.type,
          baseEvent.closestTrackedAncestor,
          dataAttributePrefix,
        );
        return baseEvent;
      }
    }
    // Retrieve additional event properties from the target element
    const closestTrackedAncestor = getClosestElement(baseEvent.event.target as HTMLElement, selectorAllowlist);
    if (closestTrackedAncestor) {
      baseEvent.closestTrackedAncestor = closestTrackedAncestor;
      baseEvent.targetElementProperties = getEventProperties(
        baseEvent.type,
        closestTrackedAncestor,
        dataAttributePrefix,
      );
    }
    return baseEvent;
  }

  return baseEvent;
};

// Base TimestampedEvent type
export type BaseTimestampedEvent<T> = {
  event: T;
  timestamp: number;
  type: 'rage' | 'click' | 'change' | 'error' | 'navigate' | 'mutation';
};

// Specific types for events with targetElementProperties
export type ElementBasedEvent = MouseEvent | Event;
export type ElementBasedTimestampedEvent<T> = BaseTimestampedEvent<T> & {
  event: MouseEvent | Event;
  type: 'click' | 'change';
  closestTrackedAncestor: Element;
  targetElementProperties: Record<string, any>;
};

export type evaluateTriggersFn = <T extends ElementBasedEvent>(
  event: ElementBasedTimestampedEvent<T>,
) => ElementBasedTimestampedEvent<T>;

// Union type for all possible TimestampedEvents
export type TimestampedEvent<T> = BaseTimestampedEvent<T> | ElementBasedTimestampedEvent<T>;

// Type predicate
export function isElementBasedEvent<T>(event: BaseTimestampedEvent<T>): event is ElementBasedTimestampedEvent<T> {
  return event.type === 'click' || event.type === 'change';
}

export interface NavigateEvent extends Event {
  readonly navigationType: 'reload' | 'push' | 'replace' | 'traverse';
  readonly destination: {
    readonly url: string;
    readonly key: string | null;
    readonly id: string | null;
    readonly index: number;
    readonly sameDocument: boolean;

    getState(): any;
  };
  readonly canIntercept: boolean;
  readonly userInitiated: boolean;
  readonly hashChange: boolean;
  readonly signal: AbortSignal;
  readonly formData: FormData | null;
  readonly downloadRequest: string | null;
  readonly info: any;
  readonly hasUAVisualTransition: boolean;
  /** @see https://github.com/WICG/navigation-api/pull/264 */
  readonly sourceElement: Element | null;

  scroll(): void;
}<|MERGE_RESOLUTION|>--- conflicted
+++ resolved
@@ -332,13 +332,10 @@
   type: TimestampedEvent<T>['type'],
   selectorAllowlist: string[],
   dataAttributePrefix: string,
-<<<<<<< HEAD
-=======
 
   // capture the event if the cursor is a "pointer" when this element is clicked on
   // reason: a "pointer" cursor indicates that an element should be interactable
   //         regardless of the element's tag name
->>>>>>> c850f020
   isCapturingCursorPointer = false,
 ): TimestampedEvent<T> | ElementBasedTimestampedEvent<T> => {
   const baseEvent: BaseTimestampedEvent<T> | ElementBasedTimestampedEvent<T> = {
