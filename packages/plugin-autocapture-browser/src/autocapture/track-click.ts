import { AllWindowObservables } from 'src/autocapture-plugin';
import { type evaluateTriggersFn } from 'src/helpers';
<<<<<<< HEAD
import { Observable, BrowserClient } from '@amplitude/analytics-core';
=======
import { BrowserClient } from '@amplitude/analytics-core';
>>>>>>> 3137bf52
import { filterOutNonTrackableEvents, shouldTrackEvent } from '../helpers';
import { AMPLITUDE_ELEMENT_CLICKED_EVENT } from '../constants';

export function trackClicks({
  amplitude,
  allObservables,
  shouldTrackEvent,
  evaluateTriggers,
}: {
  amplitude: BrowserClient;
  allObservables: AllWindowObservables;
  shouldTrackEvent: shouldTrackEvent;
  evaluateTriggers: evaluateTriggersFn;
}) {
<<<<<<< HEAD
  const { clickObservable } = allObservables;

  const clickObservableFiltered = clickObservable
=======
  const { clickObservableZen } = allObservables;

  const clickObservableFiltered = clickObservableZen
>>>>>>> 3137bf52
    .filter(filterOutNonTrackableEvents)
    .filter((click) => {
      // Only track clicks on elements that should be tracked,
      return shouldTrackEvent('click', click.closestTrackedAncestor);
    })
    .map((click) => evaluateTriggers(click));
<<<<<<< HEAD

  const clicks: Observable<typeof clickObservableFiltered extends Observable<infer U> ? U : never> =
    clickObservableFiltered;

  return clicks.subscribe((click) => {
=======

  return clickObservableFiltered.subscribe((click) => {
>>>>>>> 3137bf52
    /* istanbul ignore next */
    amplitude?.track(AMPLITUDE_ELEMENT_CLICKED_EVENT, click.targetElementProperties);
  });
}<|MERGE_RESOLUTION|>--- conflicted
+++ resolved
@@ -1,10 +1,6 @@
 import { AllWindowObservables } from 'src/autocapture-plugin';
 import { type evaluateTriggersFn } from 'src/helpers';
-<<<<<<< HEAD
 import { Observable, BrowserClient } from '@amplitude/analytics-core';
-=======
-import { BrowserClient } from '@amplitude/analytics-core';
->>>>>>> 3137bf52
 import { filterOutNonTrackableEvents, shouldTrackEvent } from '../helpers';
 import { AMPLITUDE_ELEMENT_CLICKED_EVENT } from '../constants';
 
@@ -19,31 +15,20 @@
   shouldTrackEvent: shouldTrackEvent;
   evaluateTriggers: evaluateTriggersFn;
 }) {
-<<<<<<< HEAD
   const { clickObservable } = allObservables;
 
   const clickObservableFiltered = clickObservable
-=======
-  const { clickObservableZen } = allObservables;
-
-  const clickObservableFiltered = clickObservableZen
->>>>>>> 3137bf52
     .filter(filterOutNonTrackableEvents)
     .filter((click) => {
       // Only track clicks on elements that should be tracked,
       return shouldTrackEvent('click', click.closestTrackedAncestor);
     })
     .map((click) => evaluateTriggers(click));
-<<<<<<< HEAD
 
   const clicks: Observable<typeof clickObservableFiltered extends Observable<infer U> ? U : never> =
     clickObservableFiltered;
 
   return clicks.subscribe((click) => {
-=======
-
-  return clickObservableFiltered.subscribe((click) => {
->>>>>>> 3137bf52
     /* istanbul ignore next */
     amplitude?.track(AMPLITUDE_ELEMENT_CLICKED_EVENT, click.targetElementProperties);
   });
