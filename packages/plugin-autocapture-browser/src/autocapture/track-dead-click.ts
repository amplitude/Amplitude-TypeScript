--- conflicted
+++ resolved
@@ -1,8 +1,4 @@
-<<<<<<< HEAD
 import { AllWindowObservables } from 'src/frustration-plugin';
-=======
-import { AllWindowObservables } from 'src/autocapture-plugin';
->>>>>>> 48e9d255
 import { BrowserClient, ActionType, merge, asyncMap } from '@amplitude/analytics-core';
 import { ElementBasedTimestampedEvent, filterOutNonTrackableEvents, shouldTrackEvent } from '../helpers';
 import { AMPLITUDE_ELEMENT_DEAD_CLICKED_EVENT } from '../constants';
@@ -26,7 +22,6 @@
   getEventProperties: (actionType: ActionType, element: Element) => Record<string, any>;
   shouldTrackDeadClick: shouldTrackEvent;
 }) {
-<<<<<<< HEAD
   const { clickObservable, mutationObservable, navigateObservable }: AllWindowObservables = allObservables;
 
   const filteredClickObservable = clickObservable.filter((click) => {
@@ -43,42 +38,12 @@
 
   const clicksAndChangeObservable = merge(filteredClickObservable, changeObservables);
 
-  let deadClickTimer: NodeJS.Timeout | null = null;
-=======
-  const { clickObservableZen, mutationObservableZen, navigateObservableZen } = allObservables;
-
-  /* istanbul ignore if */
-  if (!clickObservableZen || !mutationObservableZen) {
-    return;
-  }
-
-  const filteredClickObservable = clickObservableZen.filter((click) => {
-    return (
-      filterOutNonTrackableEvents(click) &&
-      shouldTrackDeadClick('click', click.closestTrackedAncestor) &&
-      click.event.target instanceof Element &&
-      click.event.target.closest('a[target="_blank"]') === null
-    );
-  });
-
-  /* istanbul ignore next */
-  const changeObservables = navigateObservableZen
-    ? merge(mutationObservableZen, navigateObservableZen)
-    : mutationObservableZen;
-
-  const clicksAndChangeObservable = merge(filteredClickObservable, changeObservables);
-
   let deadClickTimer: ReturnType<typeof setTimeout> | null = null;
->>>>>>> 48e9d255
 
   const deadClickObservable = asyncMap(
     clicksAndChangeObservable,
     (event): Promise<ElementBasedTimestampedEvent<MouseEvent> | null> => {
-<<<<<<< HEAD
-      if (deadClickTimer && ['mutation', 'navigate'].includes(event.type)) {
-=======
       if (deadClickTimer && CHANGE_EVENTS.includes(event.type)) {
->>>>>>> 48e9d255
         // a mutation or navigation means it's not a dead click, so clear the timer
         clearTimeout(deadClickTimer);
         deadClickTimer = null;
