--- conflicted
+++ resolved
@@ -38,20 +38,12 @@
 
   const clicksAndChangeObservable = merge(filteredClickObservable, changeObservables);
 
-<<<<<<< HEAD
-  let deadClickTimer: NodeJS.Timeout | null = null;
-=======
   let deadClickTimer: ReturnType<typeof setTimeout> | null = null;
->>>>>>> 877147e0
 
   const deadClickObservable = asyncMap(
     clicksAndChangeObservable,
     (event): Promise<ElementBasedTimestampedEvent<MouseEvent> | null> => {
-<<<<<<< HEAD
-      if (deadClickTimer && ['mutation', 'navigate'].includes(event.type)) {
-=======
       if (deadClickTimer && CHANGE_EVENTS.includes(event.type)) {
->>>>>>> 877147e0
         // a mutation or navigation means it's not a dead click, so clear the timer
         clearTimeout(deadClickTimer);
         deadClickTimer = null;
