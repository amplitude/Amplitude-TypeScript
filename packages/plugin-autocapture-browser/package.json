{
  "name": "@amplitude/plugin-autocapture-browser",
  "version": "1.18.0-zen-observable-migration.0",
  "description": "",
  "author": "Amplitude Inc",
  "homepage": "https://github.com/amplitude/Amplitude-TypeScript",
  "license": "MIT",
  "main": "lib/cjs/index.js",
  "module": "lib/esm/index.js",
  "types": "lib/esm/index.d.ts",
  "sideEffects": false,
  "publishConfig": {
    "access": "public",
    "tag": "beta"
  },
  "repository": {
    "type": "git",
    "url": "git+https://github.com/amplitude/Amplitude-TypeScript.git"
  },
  "scripts": {
    "build": "yarn bundle && yarn build:es5 && yarn build:esm",
    "bundle": "rollup --config rollup.config.js",
    "build:es5": "tsc -p ./tsconfig.es5.json",
    "build:esm": "tsc -p ./tsconfig.esm.json",
    "watch": "tsc -p ./tsconfig.esm.json --watch",
    "watch-bundle": "NODE_ENV=development yarn bundle --watch",
    "clean": "rimraf node_modules lib coverage",
    "fix": "yarn fix:eslint & yarn fix:prettier",
    "fix:eslint": "eslint '{src,test}/**/*.ts' --fix",
    "fix:prettier": "prettier --write \"{src,test}/**/*.ts\"",
    "lint": "yarn lint:eslint & yarn lint:prettier",
    "lint:eslint": "eslint '{src,test}/**/*.ts'",
    "lint:prettier": "prettier --check \"{src,test}/**/*.ts\"",
    "publish": "node ../../scripts/publish/upload-to-s3.js",
    "test": "jest",
    "typecheck": "tsc -p ./tsconfig.json",
    "version": "yarn version-file && yarn build",
    "version-file": "node -p \"'export const VERSION = \\'' + require('./package.json').version + '\\';'\" > src/version.ts"
  },
  "bugs": {
    "url": "https://github.com/amplitude/Amplitude-TypeScript/issues"
  },
  "dependencies": {
<<<<<<< HEAD
    "@amplitude/analytics-core": "^2.31.1",
=======
    "@amplitude/analytics-core": "2.32.0-zen-observable-migration.0",
    "rxjs": "^7.8.1",
>>>>>>> f9e2f80e
    "tslib": "^2.4.1"
  },
  "devDependencies": {
    "@rollup/plugin-commonjs": "^23.0.4",
    "@rollup/plugin-node-resolve": "^15.0.1",
    "@rollup/plugin-typescript": "^10.0.1",
    "css.escape": "^1.5.1",
    "rollup": "^2.79.1",
    "rollup-plugin-execute": "^1.1.1",
    "rollup-plugin-gzip": "^3.1.0",
    "rollup-plugin-terser": "^7.0.2"
  },
  "files": [
    "lib"
  ]
}<|MERGE_RESOLUTION|>--- conflicted
+++ resolved
@@ -41,12 +41,8 @@
     "url": "https://github.com/amplitude/Amplitude-TypeScript/issues"
   },
   "dependencies": {
-<<<<<<< HEAD
-    "@amplitude/analytics-core": "^2.31.1",
-=======
     "@amplitude/analytics-core": "2.32.0-zen-observable-migration.0",
     "rxjs": "^7.8.1",
->>>>>>> f9e2f80e
     "tslib": "^2.4.1"
   },
   "devDependencies": {
