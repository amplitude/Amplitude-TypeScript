{
  "name": "@amplitude/plugin-autocapture-browser",
<<<<<<< HEAD
  "version": "1.2.0",
=======
  "version": "1.1.10",
>>>>>>> 22920fe2
  "description": "",
  "author": "Amplitude Inc",
  "homepage": "https://github.com/amplitude/Amplitude-TypeScript",
  "license": "MIT",
  "main": "lib/cjs/index.js",
  "module": "lib/esm/index.js",
  "types": "lib/esm/index.d.ts",
  "sideEffects": false,
  "publishConfig": {
    "access": "public",
    "tag": "beta"
  },
  "repository": {
    "type": "git",
    "url": "git+https://github.com/amplitude/Amplitude-TypeScript.git"
  },
  "scripts": {
    "build": "yarn bundle && yarn build:es5 && yarn build:esm",
    "bundle": "rollup --config rollup.config.js",
    "build:es5": "tsc -p ./tsconfig.es5.json",
    "build:esm": "tsc -p ./tsconfig.esm.json",
    "clean": "rimraf node_modules lib coverage",
    "fix": "yarn fix:eslint & yarn fix:prettier",
    "fix:eslint": "eslint '{src,test}/**/*.ts' --fix",
    "fix:prettier": "prettier --write \"{src,test}/**/*.ts\"",
    "lint": "yarn lint:eslint & yarn lint:prettier",
    "lint:eslint": "eslint '{src,test}/**/*.ts'",
    "lint:prettier": "prettier --check \"{src,test}/**/*.ts\"",
    "publish": "node ../../scripts/publish/upload-to-s3.js",
    "test": "jest",
    "typecheck": "tsc -p ./tsconfig.json",
    "version": "yarn version-file && yarn build",
    "version-file": "node -p \"'export const VERSION = \\'' + require('./package.json').version + '\\';'\" > src/version.ts"
  },
  "bugs": {
    "url": "https://github.com/amplitude/Amplitude-TypeScript/issues"
  },
  "dependencies": {
    "@amplitude/analytics-core": "^2.11.0",
    "rxjs": "^7.8.1",
    "tslib": "^2.4.1"
  },
  "devDependencies": {
<<<<<<< HEAD
    "@amplitude/analytics-browser": "^2.17.0",
=======
    "@amplitude/analytics-browser": "^2.16.1",
>>>>>>> 22920fe2
    "@rollup/plugin-commonjs": "^23.0.4",
    "@rollup/plugin-node-resolve": "^15.0.1",
    "@rollup/plugin-typescript": "^10.0.1",
    "css.escape": "^1.5.1",
    "rollup": "^2.79.1",
    "rollup-plugin-execute": "^1.1.1",
    "rollup-plugin-gzip": "^3.1.0",
    "rollup-plugin-terser": "^7.0.2"
  },
  "files": [
    "lib"
  ]
}<|MERGE_RESOLUTION|>--- conflicted
+++ resolved
@@ -1,10 +1,6 @@
 {
   "name": "@amplitude/plugin-autocapture-browser",
-<<<<<<< HEAD
-  "version": "1.2.0",
-=======
   "version": "1.1.10",
->>>>>>> 22920fe2
   "description": "",
   "author": "Amplitude Inc",
   "homepage": "https://github.com/amplitude/Amplitude-TypeScript",
@@ -48,11 +44,7 @@
     "tslib": "^2.4.1"
   },
   "devDependencies": {
-<<<<<<< HEAD
-    "@amplitude/analytics-browser": "^2.17.0",
-=======
     "@amplitude/analytics-browser": "^2.16.1",
->>>>>>> 22920fe2
     "@rollup/plugin-commonjs": "^23.0.4",
     "@rollup/plugin-node-resolve": "^15.0.1",
     "@rollup/plugin-typescript": "^10.0.1",
