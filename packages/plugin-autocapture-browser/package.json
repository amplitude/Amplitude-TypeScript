{
  "name": "@amplitude/plugin-autocapture-browser",
  "version": "1.6.0",
  "description": "",
  "author": "Amplitude Inc",
  "homepage": "https://github.com/amplitude/Amplitude-TypeScript",
  "license": "MIT",
  "main": "lib/cjs/index.js",
  "module": "lib/esm/index.js",
  "types": "lib/esm/index.d.ts",
  "sideEffects": false,
  "publishConfig": {
    "access": "public",
    "tag": "beta"
  },
  "repository": {
    "type": "git",
    "url": "git+https://github.com/amplitude/Amplitude-TypeScript.git"
  },
  "scripts": {
    "build": "yarn bundle && yarn build:es5 && yarn build:esm",
    "bundle": "rollup --config rollup.config.js",
    "build:es5": "tsc -p ./tsconfig.es5.json",
    "build:esm": "tsc -p ./tsconfig.esm.json",
    "watch": "tsc -p ./tsconfig.esm.json --watch",
    "watch-bundle": "NODE_ENV=development yarn bundle --watch",
    "clean": "rimraf node_modules lib coverage",
    "fix": "yarn fix:eslint & yarn fix:prettier",
    "fix:eslint": "eslint '{src,test}/**/*.ts' --fix",
    "fix:prettier": "prettier --write \"{src,test}/**/*.ts\"",
    "lint": "yarn lint:eslint & yarn lint:prettier",
    "lint:eslint": "eslint '{src,test}/**/*.ts'",
    "lint:prettier": "prettier --check \"{src,test}/**/*.ts\"",
    "publish": "node ../../scripts/publish/upload-to-s3.js",
    "test": "jest",
    "typecheck": "tsc -p ./tsconfig.json",
    "version": "yarn version-file && yarn build",
    "version-file": "node -p \"'export const VERSION = \\'' + require('./package.json').version + '\\';'\" > src/version.ts"
  },
  "bugs": {
    "url": "https://github.com/amplitude/Amplitude-TypeScript/issues"
  },
  "dependencies": {
<<<<<<< HEAD
    "@amplitude/analytics-core": "^2.15.0",
    "@amplitude/analytics-remote-config": "^0.6.3",
=======
    "@amplitude/analytics-core": "^2.16.0",
>>>>>>> 173015b1
    "rxjs": "^7.8.1",
    "tslib": "^2.4.1"
  },
  "devDependencies": {
    "@rollup/plugin-commonjs": "^23.0.4",
    "@rollup/plugin-node-resolve": "^15.0.1",
    "@rollup/plugin-typescript": "^10.0.1",
    "css.escape": "^1.5.1",
    "rollup": "^2.79.1",
    "rollup-plugin-execute": "^1.1.1",
    "rollup-plugin-gzip": "^3.1.0",
    "rollup-plugin-terser": "^7.0.2"
  },
  "files": [
    "lib"
  ]
}<|MERGE_RESOLUTION|>--- conflicted
+++ resolved
@@ -41,12 +41,8 @@
     "url": "https://github.com/amplitude/Amplitude-TypeScript/issues"
   },
   "dependencies": {
-<<<<<<< HEAD
-    "@amplitude/analytics-core": "^2.15.0",
+    "@amplitude/analytics-core": "^2.16.0",
     "@amplitude/analytics-remote-config": "^0.6.3",
-=======
-    "@amplitude/analytics-core": "^2.16.0",
->>>>>>> 173015b1
     "rxjs": "^7.8.1",
     "tslib": "^2.4.1"
   },
