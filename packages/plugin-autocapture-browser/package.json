{
  "name": "@amplitude/plugin-autocapture-browser",
  "version": "1.17.1",
  "description": "",
  "author": "Amplitude Inc",
  "homepage": "https://github.com/amplitude/Amplitude-TypeScript",
  "license": "MIT",
  "main": "lib/cjs/index.js",
  "module": "lib/esm/index.js",
  "types": "lib/esm/index.d.ts",
  "sideEffects": false,
  "publishConfig": {
    "access": "public",
    "tag": "beta"
  },
  "repository": {
    "type": "git",
    "url": "git+https://github.com/amplitude/Amplitude-TypeScript.git"
  },
  "scripts": {
    "build": "yarn bundle && yarn build:es5 && yarn build:esm",
    "bundle": "rollup --config rollup.config.js",
    "build:es5": "tsc -p ./tsconfig.es5.json",
    "build:esm": "tsc -p ./tsconfig.esm.json",
    "watch": "tsc -p ./tsconfig.esm.json --watch",
    "watch-bundle": "NODE_ENV=development yarn bundle --watch",
    "clean": "rimraf node_modules lib coverage",
    "fix": "yarn fix:eslint & yarn fix:prettier",
    "fix:eslint": "eslint '{src,test}/**/*.ts' --fix",
    "fix:prettier": "prettier --write \"{src,test}/**/*.ts\"",
    "lint": "yarn lint:eslint & yarn lint:prettier",
    "lint:eslint": "eslint '{src,test}/**/*.ts'",
    "lint:prettier": "prettier --check \"{src,test}/**/*.ts\"",
    "publish": "node ../../scripts/publish/upload-to-s3.js",
    "test": "jest",
    "typecheck": "tsc -p ./tsconfig.json",
    "version": "yarn version-file && yarn build",
    "version-file": "node -p \"'export const VERSION = \\'' + require('./package.json').version + '\\';'\" > src/version.ts"
  },
  "bugs": {
    "url": "https://github.com/amplitude/Amplitude-TypeScript/issues"
  },
  "dependencies": {
<<<<<<< HEAD
    "@amplitude/analytics-core": "2.32.0-zen-observable-migration.1",
=======
    "@amplitude/analytics-core": "^2.31.1",
>>>>>>> f68b67f8
    "rxjs": "^7.8.1",
    "tslib": "^2.4.1"
  },
  "devDependencies": {
    "@rollup/plugin-commonjs": "^23.0.4",
    "@rollup/plugin-node-resolve": "^15.0.1",
    "@rollup/plugin-typescript": "^10.0.1",
    "css.escape": "^1.5.1",
    "rollup": "^2.79.1",
    "rollup-plugin-execute": "^1.1.1",
    "rollup-plugin-gzip": "^3.1.0",
    "rollup-plugin-terser": "^7.0.2"
  },
  "files": [
    "lib"
  ]
}<|MERGE_RESOLUTION|>--- conflicted
+++ resolved
@@ -41,11 +41,7 @@
     "url": "https://github.com/amplitude/Amplitude-TypeScript/issues"
   },
   "dependencies": {
-<<<<<<< HEAD
-    "@amplitude/analytics-core": "2.32.0-zen-observable-migration.1",
-=======
     "@amplitude/analytics-core": "^2.31.1",
->>>>>>> f68b67f8
     "rxjs": "^7.8.1",
     "tslib": "^2.4.1"
   },
