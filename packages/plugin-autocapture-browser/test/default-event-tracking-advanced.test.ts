import { autocapturePlugin } from '../src/autocapture-plugin';
import { BrowserClient, BrowserConfig, EnrichmentPlugin, Logger } from '@amplitude/analytics-types';
import { createInstance } from '@amplitude/analytics-browser';
import { mockWindowLocationFromURL } from './utils';
import { VERSION } from '../src/version';

const TESTING_DEBOUNCE_TIME = 4;

describe('autoTrackingPlugin', () => {
  let plugin: EnrichmentPlugin | undefined;

  beforeAll(() => {
    Object.defineProperty(window, 'location', {
      value: {
        hostname: '',
        href: '',
        pathname: '',
        search: '',
      },
      writable: true,
    });
  });

  beforeEach(() => {
    (window.location as any) = {
      hostname: '',
      href: '',
      pathname: '',
      search: '',
    };
    plugin = autocapturePlugin({ debounceTime: TESTING_DEBOUNCE_TIME });
  });

  afterEach(() => {
    void plugin?.teardown?.();
    document.getElementsByTagName('body')[0].innerHTML = '';
    jest.clearAllMocks();
  });

  describe('name', () => {
    test('should return the plugin name', () => {
      expect(plugin?.name).toBe('@amplitude/plugin-autocapture-browser');
    });
  });

  describe('type', () => {
    test('should return the plugin type', () => {
      expect(plugin?.type).toBe('enrichment');
    });
  });

  describe('version', () => {
    test('should return the plugin version', () => {
      expect(VERSION != null).toBe(true);
    });
  });

  describe('setup', () => {
    test('should setup successfully', async () => {
      const loggerProvider: Partial<Logger> = {
        log: jest.fn(),
        warn: jest.fn(),
      };
      const config: Partial<BrowserConfig> = {
        defaultTracking: false,
        loggerProvider: loggerProvider as Logger,
      };
      const amplitude: Partial<BrowserClient> = {};
      await plugin?.setup?.(config as BrowserConfig, amplitude as BrowserClient);
      expect(loggerProvider.warn).toHaveBeenCalledTimes(0);
      expect(loggerProvider.log).toHaveBeenCalledTimes(1);
      expect(loggerProvider.log).toHaveBeenNthCalledWith(1, `${plugin?.name as string} has been successfully added.`);
    });

    test('should handle incompatible Amplitude SDK version', async () => {
      const loggerProvider: Partial<Logger> = {
        log: jest.fn(),
        warn: jest.fn(),
      };
      const config: Partial<BrowserConfig> = {
        defaultTracking: false,
        loggerProvider: loggerProvider as Logger,
      };
      await plugin?.setup?.(config as BrowserConfig);
      expect(loggerProvider.warn).toHaveBeenCalledTimes(1);
      expect(loggerProvider.warn).toHaveBeenNthCalledWith(
        1,
        `${
          plugin?.name as string
        } plugin requires a later version of @amplitude/analytics-browser. Events are not tracked.`,
      );
    });

    test('should setup visual tagging selector', async () => {
      window.opener = true;
      const messengerMock = {
        setup: jest.fn(),
      };
      plugin = autocapturePlugin({
        // eslint-disable-next-line @typescript-eslint/no-unsafe-assignment
        visualTaggingOptions: { enabled: true, messenger: messengerMock as any },
      });
      const loggerProvider: Partial<Logger> = {
        log: jest.fn(),
        warn: jest.fn(),
      };
      const config: Partial<BrowserConfig> = {
        defaultTracking: false,
        loggerProvider: loggerProvider as Logger,
      };
      const amplitude: Partial<BrowserClient> = {};
      await plugin?.setup?.(config as BrowserConfig, amplitude as BrowserClient);

      // eslint-disable-next-line @typescript-eslint/no-unsafe-member-access
      expect((messengerMock as any).setup).toHaveBeenCalledTimes(1);
    });
  });

  describe('execute', () => {
    test('should return the same event type', async () => {
      const event = await plugin?.execute({
        event_type: 'custom_event',
      });
      expect(event).toEqual({
        event_type: 'custom_event',
      });
    });
  });

  describe('auto-tracked events', () => {
    const API_KEY = 'API_KEY';
    const USER_ID = 'USER_ID';

    let instance = createInstance();
    let track: jest.SpyInstance;
    let loggerProvider: Logger;

    beforeEach(async () => {
      loggerProvider = {
        log: jest.fn(),
        warn: jest.fn(),
        error: jest.fn(),
        debug: jest.fn(),
      } as unknown as Logger;
      plugin = autocapturePlugin({ debounceTime: TESTING_DEBOUNCE_TIME });
      instance = createInstance();
      await instance.init(API_KEY, USER_ID).promise;
      track = jest.spyOn(instance, 'track').mockImplementation(jest.fn());

      const link = document.createElement('a');
      link.setAttribute('id', 'my-link-id');
      link.setAttribute('class', 'my-link-class');
      link.setAttribute('aria-label', 'my-link');
      link.href = 'https://www.amplitude.com/click-link';
      link.text = 'my-link-text';
      document.body.appendChild(link);

      const h2 = document.createElement('h2');
      h2.textContent = 'my-h2-text';
      document.body.appendChild(h2);

      mockWindowLocationFromURL(new URL('https://www.amplitude.com/unit-test?query=param'));
    });

    afterEach(() => {
      document.querySelector('a#my-link-id')?.remove();
      document.querySelector('button#my-button-id')?.remove();
      document.querySelector('input#my-input-id')?.remove();
    });

    test('should monitor element clicked event', async () => {
      const config: Partial<BrowserConfig> = {
        defaultTracking: false,
        loggerProvider: loggerProvider,
      };
      await plugin?.setup(config as BrowserConfig, instance);

      // trigger click event
      document.getElementById('my-link-id')?.dispatchEvent(new Event('click'));

      await new Promise((r) => setTimeout(r, TESTING_DEBOUNCE_TIME + 3));

      expect(track).toHaveBeenCalledTimes(1);
<<<<<<< HEAD
      expect(track).toHaveBeenNthCalledWith(
        1,
        '[Amplitude] Element Clicked',
        {
          '[Amplitude] Element Class': 'my-link-class',
          '[Amplitude] Element Hierarchy': [
            {
              index: 1,
              indexOfType: 0,
              prevSib: 'head',
              tag: 'body',
            },
            {
              attrs: {
                'aria-label': 'my-link',
                href: 'https://www.amplitude.com/click-link',
              },
              classes: ['my-link-class'],
              id: 'my-link-id',
              index: 0,
              indexOfType: 0,
              tag: 'a',
            },
          ],
          '[Amplitude] Element Href': 'https://www.amplitude.com/click-link',
          '[Amplitude] Element ID': 'my-link-id',
          '[Amplitude] Element Position Left': 0,
          '[Amplitude] Element Position Top': 0,
          '[Amplitude] Element Tag': 'a',
          '[Amplitude] Element Text': 'my-link-text',
          '[Amplitude] Element Aria Label': 'my-link',
          '[Amplitude] Element Selector': '#my-link-id',
          '[Amplitude] Element Parent Label': 'my-h2-text',
          '[Amplitude] Page URL': 'https://www.amplitude.com/unit-test',
          '[Amplitude] Viewport Height': 768,
          '[Amplitude] Viewport Width': 1024,
        },
        { time: expect.any(Number) as number },
      );
=======
      expect(track).toHaveBeenNthCalledWith(1, '[Amplitude] Element Clicked', {
        '[Amplitude] Element Class': 'my-link-class',
        '[Amplitude] Element Hierarchy': [
          {
            attrs: {
              'aria-label': 'my-link',
              href: 'https://www.amplitude.com/click-link',
            },
            classes: ['my-link-class'],
            id: 'my-link-id',
            index: 0,
            indexOfType: 0,
            tag: 'a',
          },
          {
            index: 1,
            indexOfType: 0,
            prevSib: 'head',
            tag: 'body',
          },
        ],
        '[Amplitude] Element Href': 'https://www.amplitude.com/click-link',
        '[Amplitude] Element ID': 'my-link-id',
        '[Amplitude] Element Position Left': 0,
        '[Amplitude] Element Position Top': 0,
        '[Amplitude] Element Tag': 'a',
        '[Amplitude] Element Text': 'my-link-text',
        '[Amplitude] Element Aria Label': 'my-link',
        '[Amplitude] Element Selector': '#my-link-id',
        '[Amplitude] Element Parent Label': 'my-h2-text',
        '[Amplitude] Page URL': 'https://www.amplitude.com/unit-test',
        '[Amplitude] Viewport Height': 768,
        '[Amplitude] Viewport Width': 1024,
      });
>>>>>>> 24afd6a6

      // stop observer and listeners
      await plugin?.teardown?.();

      // trigger click event
      document.getElementById('my-link-id')?.dispatchEvent(new Event('click'));

      await new Promise((r) => setTimeout(r, TESTING_DEBOUNCE_TIME + 3));

      // assert no additional event was tracked
      expect(track).toHaveBeenCalledTimes(1);
    });

    test('should track click event properties immediately', async () => {
      const config: Partial<BrowserConfig> = {
        defaultTracking: false,
        loggerProvider: loggerProvider,
      };
      await plugin?.setup(config as BrowserConfig, instance);

      // trigger click event
      const linkEl = document.getElementById('my-link-id') as HTMLAnchorElement;
      linkEl?.dispatchEvent(new Event('click'));

      // Change the link text immediately after click
      linkEl.textContent = 'updated-link-text';

      await new Promise((r) => setTimeout(r, TESTING_DEBOUNCE_TIME + 3));

      expect(track).toHaveBeenCalledTimes(1);
      expect(track).toHaveBeenNthCalledWith(
        1,
        '[Amplitude] Element Clicked',
        {
          '[Amplitude] Element Class': 'my-link-class',
          '[Amplitude] Element Hierarchy': [
            {
              index: 1,
              indexOfType: 0,
              prevSib: 'head',
              tag: 'body',
            },
            {
              attrs: {
                'aria-label': 'my-link',
                href: 'https://www.amplitude.com/click-link',
              },
              classes: ['my-link-class'],
              id: 'my-link-id',
              index: 0,
              indexOfType: 0,
              tag: 'a',
            },
          ],
          '[Amplitude] Element Href': 'https://www.amplitude.com/click-link',
          '[Amplitude] Element ID': 'my-link-id',
          '[Amplitude] Element Position Left': 0,
          '[Amplitude] Element Position Top': 0,
          '[Amplitude] Element Tag': 'a',
          '[Amplitude] Element Text': 'my-link-text',
          '[Amplitude] Element Aria Label': 'my-link',
          '[Amplitude] Element Selector': '#my-link-id',
          '[Amplitude] Element Parent Label': 'my-h2-text',
          '[Amplitude] Page URL': 'https://www.amplitude.com/unit-test',
          '[Amplitude] Viewport Height': 768,
          '[Amplitude] Viewport Width': 1024,
        },
        { time: expect.any(Number) as number },
      );

      // stop observer and listeners
      await plugin?.teardown?.();

      // trigger click event
      document.getElementById('my-link-id')?.dispatchEvent(new Event('click'));

      await new Promise((r) => setTimeout(r, TESTING_DEBOUNCE_TIME + 3));

      // assert no additional event was tracked
      expect(track).toHaveBeenCalledTimes(1);
    });

    test('should monitor element clicked event when dynamically rendered', async () => {
      const config: Partial<BrowserConfig> = {
        defaultTracking: false,
        loggerProvider: loggerProvider,
      };
      await plugin?.setup(config as BrowserConfig, instance);

      // trigger click event
      const button = document.createElement('button');
      const buttonText = document.createTextNode('submit');
      button.setAttribute('id', 'my-button-id');
      button.setAttribute('class', 'my-button-class');
      button.setAttribute('aria-label', 'my-button');
      button.appendChild(buttonText);
      document.body.appendChild(button);

      document.getElementById('my-button-id')?.dispatchEvent(new Event('click'));

      await new Promise((r) => setTimeout(r, TESTING_DEBOUNCE_TIME + 3));

      expect(track).toHaveBeenCalledTimes(1);
<<<<<<< HEAD
      expect(track).toHaveBeenNthCalledWith(
        1,
        '[Amplitude] Element Clicked',
        {
          '[Amplitude] Element Class': 'my-button-class',
          '[Amplitude] Element Hierarchy': [
            {
              index: 1,
              indexOfType: 0,
              prevSib: 'head',
              tag: 'body',
            },
            {
              attrs: {
                'aria-label': 'my-button',
              },
              classes: ['my-button-class'],
              id: 'my-button-id',
              index: 2,
              indexOfType: 0,
              prevSib: 'h2',
              tag: 'button',
            },
          ],

          '[Amplitude] Element ID': 'my-button-id',
          '[Amplitude] Element Position Left': 0,
          '[Amplitude] Element Position Top': 0,
          '[Amplitude] Element Tag': 'button',
          '[Amplitude] Element Text': 'submit',
          '[Amplitude] Element Aria Label': 'my-button',
          '[Amplitude] Element Selector': '#my-button-id',
          '[Amplitude] Element Parent Label': 'my-h2-text',
          '[Amplitude] Page URL': 'https://www.amplitude.com/unit-test',
          '[Amplitude] Viewport Height': 768,
          '[Amplitude] Viewport Width': 1024,
        },
        { time: expect.any(Number) as number },
      );
=======
      expect(track).toHaveBeenNthCalledWith(1, '[Amplitude] Element Clicked', {
        '[Amplitude] Element Class': 'my-button-class',
        '[Amplitude] Element Hierarchy': [
          {
            attrs: {
              'aria-label': 'my-button',
            },
            classes: ['my-button-class'],
            id: 'my-button-id',
            index: 2,
            indexOfType: 0,
            prevSib: 'h2',
            tag: 'button',
          },
          {
            index: 1,
            indexOfType: 0,
            prevSib: 'head',
            tag: 'body',
          },
        ],

        '[Amplitude] Element ID': 'my-button-id',
        '[Amplitude] Element Position Left': 0,
        '[Amplitude] Element Position Top': 0,
        '[Amplitude] Element Tag': 'button',
        '[Amplitude] Element Text': 'submit',
        '[Amplitude] Element Aria Label': 'my-button',
        '[Amplitude] Element Selector': '#my-button-id',
        '[Amplitude] Element Parent Label': 'my-h2-text',
        '[Amplitude] Page URL': 'https://www.amplitude.com/unit-test',
        '[Amplitude] Viewport Height': 768,
        '[Amplitude] Viewport Width': 1024,
      });
>>>>>>> 24afd6a6

      // stop observer and listeners
      await plugin?.teardown?.();

      // trigger click event
      document.getElementById('my-link-id')?.dispatchEvent(new Event('click'));

      // assert no additional event was tracked
      expect(track).toHaveBeenCalledTimes(1);
    });
    test('should track clicks to elements added after initial load', async () => {
      const body = document.body;
      const bodyParent = body?.parentNode;
      bodyParent?.removeChild(body);

      const config: Partial<BrowserConfig> = {
        defaultTracking: false,
        loggerProvider: loggerProvider,
      };
      await plugin?.setup(config as BrowserConfig, instance);

      bodyParent?.appendChild(body);
      // fire the load event, so that the mutation observer can be mounted
      window.dispatchEvent(new Event('load'));

      // Create new button after DOM load
      const button = document.createElement('button');
      const buttonText = document.createTextNode('submit');
      button.setAttribute('id', 'my-button-id');
      button.setAttribute('class', 'my-button-class');
      button.setAttribute('aria-label', 'my-button');
      button.appendChild(buttonText);
      document.body.appendChild(button);

      // trigger click event
      document.getElementById('my-button-id')?.dispatchEvent(new Event('click'));
      await new Promise((r) => setTimeout(r, TESTING_DEBOUNCE_TIME + 3));

      expect(track).toHaveBeenCalledTimes(1);
<<<<<<< HEAD
      expect(track).toHaveBeenNthCalledWith(
        1,
        '[Amplitude] Element Clicked',
        {
          '[Amplitude] Element Class': 'my-button-class',
          '[Amplitude] Element Hierarchy': [
            {
              index: 1,
              indexOfType: 0,
              prevSib: 'head',
              tag: 'body',
            },
            {
              attrs: {
                'aria-label': 'my-button',
              },
              classes: ['my-button-class'],
              id: 'my-button-id',
              index: 2,
              indexOfType: 0,
              prevSib: 'h2',
              tag: 'button',
            },
          ],
          '[Amplitude] Element ID': 'my-button-id',
          '[Amplitude] Element Position Left': 0,
          '[Amplitude] Element Position Top': 0,
          '[Amplitude] Element Tag': 'button',
          '[Amplitude] Element Text': 'submit',
          '[Amplitude] Element Aria Label': 'my-button',
          '[Amplitude] Element Selector': '#my-button-id',
          '[Amplitude] Element Parent Label': 'my-h2-text',
          '[Amplitude] Page URL': 'https://www.amplitude.com/unit-test',
          '[Amplitude] Viewport Height': 768,
          '[Amplitude] Viewport Width': 1024,
        },
        { time: expect.any(Number) as number },
      );
=======
      expect(track).toHaveBeenNthCalledWith(1, '[Amplitude] Element Clicked', {
        '[Amplitude] Element Class': 'my-button-class',
        '[Amplitude] Element Hierarchy': [
          {
            attrs: {
              'aria-label': 'my-button',
            },
            classes: ['my-button-class'],
            id: 'my-button-id',
            index: 2,
            indexOfType: 0,
            prevSib: 'h2',
            tag: 'button',
          },
          {
            index: 1,
            indexOfType: 0,
            prevSib: 'head',
            tag: 'body',
          },
        ],
        '[Amplitude] Element ID': 'my-button-id',
        '[Amplitude] Element Position Left': 0,
        '[Amplitude] Element Position Top': 0,
        '[Amplitude] Element Tag': 'button',
        '[Amplitude] Element Text': 'submit',
        '[Amplitude] Element Aria Label': 'my-button',
        '[Amplitude] Element Selector': '#my-button-id',
        '[Amplitude] Element Parent Label': 'my-h2-text',
        '[Amplitude] Page URL': 'https://www.amplitude.com/unit-test',
        '[Amplitude] Viewport Height': 768,
        '[Amplitude] Viewport Width': 1024,
      });
>>>>>>> 24afd6a6

      // stop observer and listeners
      await plugin?.teardown?.();
    });
    test('should not track disallowed tag', async () => {
      const div = document.createElement('div');
      div.setAttribute('id', 'my-div-id');
      document.body.appendChild(div);

      plugin = autocapturePlugin({ debounceTime: TESTING_DEBOUNCE_TIME });

      const config: Partial<BrowserConfig> = {
        defaultTracking: false,
        loggerProvider: loggerProvider,
      };
      await plugin?.setup(config as BrowserConfig, instance);

      // trigger click div which should not be tracked
      document.getElementById('my-div-id')?.dispatchEvent(new Event('click'));
      await new Promise((r) => setTimeout(r, TESTING_DEBOUNCE_TIME + 3));

      expect(track).toHaveBeenCalledTimes(0);

      // trigger click link
      document.getElementById('my-link-id')?.dispatchEvent(new Event('click'));
      await new Promise((r) => setTimeout(r, TESTING_DEBOUNCE_TIME + 3));

      expect(track).toHaveBeenCalledTimes(1);
    });

    describe('cssSelectorAllowlist configuration', () => {
      test('should only track selector class', async () => {
        const button = document.createElement('button');
        const buttonText = document.createTextNode('submit');
        button.setAttribute('id', 'my-button-id');
        button.setAttribute('class', 'my-button-class');
        button.appendChild(buttonText);
        document.body.appendChild(button);

        plugin = autocapturePlugin({
          cssSelectorAllowlist: ['.my-button-class'],
          debounceTime: TESTING_DEBOUNCE_TIME,
        });
        const config: Partial<BrowserConfig> = {
          defaultTracking: false,
          loggerProvider: loggerProvider,
        };
        await plugin?.setup(config as BrowserConfig, instance);

        // trigger click link
        document.getElementById('my-link-id')?.dispatchEvent(new Event('click'));
        await new Promise((r) => setTimeout(r, TESTING_DEBOUNCE_TIME + 3));

        expect(track).toHaveBeenCalledTimes(0);

        // trigger click button
        document.getElementById('my-button-id')?.dispatchEvent(new Event('click'));
        await new Promise((r) => setTimeout(r, TESTING_DEBOUNCE_TIME + 3));

        expect(track).toHaveBeenCalledTimes(1);
      });

      test('should be able to track non-default tags by overwriting default cssSelectorAllowlist', async () => {
        const div = document.createElement('div');
        div.textContent = 'my-div-text';
        div.setAttribute('id', 'my-div-id');
        document.body.appendChild(div);

        const button = document.createElement('button');
        button.textContent = 'my-button-text';
        button.setAttribute('id', 'my-button-id');
        document.body.appendChild(button);

        // Use only div in allowlist
        plugin = autocapturePlugin({ cssSelectorAllowlist: ['div'], debounceTime: TESTING_DEBOUNCE_TIME });
        const loggerProvider: Partial<Logger> = {
          log: jest.fn(),
          warn: jest.fn(),
        };
        const config: Partial<BrowserConfig> = {
          defaultTracking: false,
          loggerProvider: loggerProvider as Logger,
        };
        await plugin?.setup(config as BrowserConfig, instance);

        // trigger click button
        document.getElementById('my-button-id')?.dispatchEvent(new Event('click'));
        await new Promise((r) => setTimeout(r, TESTING_DEBOUNCE_TIME + 3));

        expect(track).toHaveBeenCalledTimes(0);

        // trigger click div
        document.getElementById('my-div-id')?.dispatchEvent(new Event('click'));
        await new Promise((r) => setTimeout(r, TESTING_DEBOUNCE_TIME + 3));

        expect(track).toHaveBeenCalledTimes(1);
      });

      test('should respect default cssSelectorAllowlist', async () => {
        const div1 = document.createElement('div');
        div1.textContent = 'my-div-text1';
        div1.setAttribute('id', 'my-div-id1');
        div1.className = 'amp-default-track'; // default css class to enable tracking
        document.body.appendChild(div1);

        const div2 = document.createElement('div');
        div2.textContent = 'my-div-text2';
        div2.setAttribute('id', 'my-div-id2');
        div2.setAttribute('data-amp-default-track', ''); // default data attribute to enable tracking
        document.body.appendChild(div2);

        const button = document.createElement('button');
        button.textContent = 'my-button-text';
        button.setAttribute('id', 'my-button-id');
        document.body.appendChild(button);

        plugin = autocapturePlugin({ debounceTime: TESTING_DEBOUNCE_TIME });
        const loggerProvider: Partial<Logger> = {
          log: jest.fn(),
          warn: jest.fn(),
        };
        const config: Partial<BrowserConfig> = {
          defaultTracking: false,
          loggerProvider: loggerProvider as Logger,
        };
        await plugin?.setup(config as BrowserConfig, instance);

        // trigger click button
        document.getElementById('my-button-id')?.dispatchEvent(new Event('click'));
        await new Promise((r) => setTimeout(r, TESTING_DEBOUNCE_TIME + 3));

        expect(track).toHaveBeenCalledTimes(1);

        // trigger click div1
        document.getElementById('my-div-id1')?.dispatchEvent(new Event('click'));
        await new Promise((r) => setTimeout(r, TESTING_DEBOUNCE_TIME + 3));

        expect(track).toHaveBeenCalledTimes(2);

        // trigger click div2
        document.getElementById('my-div-id2')?.dispatchEvent(new Event('click'));
        await new Promise((r) => setTimeout(r, TESTING_DEBOUNCE_TIME + 3));

        expect(track).toHaveBeenCalledTimes(3);
      });
    });

    test('should follow pageUrlAllowlist configuration', async () => {
      plugin = autocapturePlugin({
        pageUrlAllowlist: [new RegExp('https://www.test.com')],
        debounceTime: TESTING_DEBOUNCE_TIME,
      });

      const config: Partial<BrowserConfig> = {
        defaultTracking: false,
        loggerProvider: loggerProvider,
      };
      await plugin?.setup(config as BrowserConfig, instance);

      // trigger click link
      document.getElementById('my-link-id')?.dispatchEvent(new Event('click'));
      await new Promise((r) => setTimeout(r, TESTING_DEBOUNCE_TIME + 3));

      expect(track).toHaveBeenCalledTimes(0);

      // update current page url to match allowlist
      mockWindowLocationFromURL(new URL('https://www.test.com/abc?query=param'));
      const link = document.createElement('a');
      link.setAttribute('id', 'my-link-id-new-url');
      link.setAttribute('class', 'my-link-class');
      link.setAttribute('aria-label', 'my-link');
      link.href = 'https://www.amplitude.com/test';
      link.text = 'my-link-text';
      document.body.appendChild(link);

      // trigger click link
      document.getElementById('my-link-id-new-url')?.dispatchEvent(new Event('click'));
      await new Promise((r) => setTimeout(r, TESTING_DEBOUNCE_TIME + 3));

      expect(track).toHaveBeenCalledTimes(1);
    });

    test('should follow shouldTrackEventResolver configuration', async () => {
      const button1 = document.createElement('button');
      const buttonText1 = document.createTextNode('submit');
      button1.setAttribute('id', 'my-button-id-1');
      button1.setAttribute('class', 'my-button-class');
      button1.appendChild(buttonText1);
      document.body.appendChild(button1);

      const button2 = document.createElement('button');
      const buttonText2 = document.createTextNode('submit');
      button2.setAttribute('id', 'my-button-id-2');
      button2.setAttribute('class', 'my-button-class');
      button2.appendChild(buttonText2);
      document.body.appendChild(button2);

      plugin = autocapturePlugin({
        shouldTrackEventResolver: (actionType, element) =>
          actionType === 'click' && element.id === 'my-button-id-1' && element.tagName === 'BUTTON',
        debounceTime: TESTING_DEBOUNCE_TIME,
      });

      const config: Partial<BrowserConfig> = {
        defaultTracking: false,
        loggerProvider: loggerProvider,
      };
      await plugin?.setup(config as BrowserConfig, instance);

      // trigger click button2
      document.getElementById('my-button-id-2')?.dispatchEvent(new Event('click'));
      await new Promise((r) => setTimeout(r, TESTING_DEBOUNCE_TIME + 3));

      expect(track).toHaveBeenCalledTimes(0);

      // trigger click button1
      document.getElementById('my-button-id-1')?.dispatchEvent(new Event('click'));
      await new Promise((r) => setTimeout(r, TESTING_DEBOUNCE_TIME + 3));

      expect(track).toHaveBeenCalledTimes(1);
    });

    test('should follow dataAttributePrefix configuration', async () => {
      const button = document.createElement('button');
      const buttonText = document.createTextNode('submit');
      button.setAttribute('id', 'my-button-id');
      button.setAttribute('class', 'my-button-class');
      button.setAttribute('data-amp-test-hello', 'world');
      button.setAttribute('data-amp-test-time', 'machine');
      button.setAttribute('data-amp-test-test', '');
      button.appendChild(buttonText);
      document.body.appendChild(button);

      plugin = autocapturePlugin({
        dataAttributePrefix: 'data-amp-test-',
        debounceTime: TESTING_DEBOUNCE_TIME,
      });

      const config: Partial<BrowserConfig> = {
        defaultTracking: false,
        loggerProvider: loggerProvider,
      };
      await plugin?.setup(config as BrowserConfig, instance);

      // trigger click button
      document.getElementById('my-button-id')?.dispatchEvent(new Event('click'));
      await new Promise((r) => setTimeout(r, TESTING_DEBOUNCE_TIME + 3));

      expect(track).toHaveBeenCalledTimes(1);
<<<<<<< HEAD
      expect(track).toHaveBeenNthCalledWith(
        1,
        '[Amplitude] Element Clicked',
        {
          '[Amplitude] Element Class': 'my-button-class',
          '[Amplitude] Element Hierarchy': [
            {
              index: 1,
              indexOfType: 0,
              prevSib: 'head',
              tag: 'body',
=======
      expect(track).toHaveBeenNthCalledWith(1, '[Amplitude] Element Clicked', {
        '[Amplitude] Element Class': 'my-button-class',
        '[Amplitude] Element Hierarchy': [
          {
            attrs: {
              'data-amp-test-hello': 'world',
              'data-amp-test-test': '',
              'data-amp-test-time': 'machine',
>>>>>>> 24afd6a6
            },
            {
              attrs: {
                'data-amp-test-hello': 'world',
                'data-amp-test-test': '',
                'data-amp-test-time': 'machine',
              },
              classes: ['my-button-class'],
              id: 'my-button-id',
              index: 2,
              indexOfType: 0,
              prevSib: 'h2',
              tag: 'button',
            },
          ],
          '[Amplitude] Element ID': 'my-button-id',
          '[Amplitude] Element Position Left': 0,
          '[Amplitude] Element Position Top': 0,
          '[Amplitude] Element Tag': 'button',
          '[Amplitude] Element Text': 'submit',
          '[Amplitude] Element Selector': '#my-button-id',
          '[Amplitude] Element Parent Label': 'my-h2-text',
          '[Amplitude] Page URL': 'https://www.amplitude.com/unit-test',
          '[Amplitude] Viewport Height': 768,
          '[Amplitude] Viewport Width': 1024,
          '[Amplitude] Element Attributes': {
            hello: 'world',
            time: 'machine',
            test: '',
          },
<<<<<<< HEAD
=======
          {
            index: 1,
            indexOfType: 0,
            prevSib: 'head',
            tag: 'body',
          },
        ],
        '[Amplitude] Element ID': 'my-button-id',
        '[Amplitude] Element Position Left': 0,
        '[Amplitude] Element Position Top': 0,
        '[Amplitude] Element Tag': 'button',
        '[Amplitude] Element Text': 'submit',
        '[Amplitude] Element Selector': '#my-button-id',
        '[Amplitude] Element Parent Label': 'my-h2-text',
        '[Amplitude] Page URL': 'https://www.amplitude.com/unit-test',
        '[Amplitude] Viewport Height': 768,
        '[Amplitude] Viewport Width': 1024,
        '[Amplitude] Element Attributes': {
          hello: 'world',
          time: 'machine',
          test: '',
>>>>>>> 24afd6a6
        },
        { time: expect.any(Number) as number },
      );
    });
    test('should follow default debounceTime configuration', async () => {
      const oldFetch = global.fetch;
      global.fetch = jest.fn(() =>
        Promise.resolve({
          json: () =>
            Promise.resolve({
              code: 200,
            }),
        }),
      ) as jest.Mock;
      const button = document.createElement('button');
      const buttonText = document.createTextNode('submit');
      button.setAttribute('id', 'my-button-id');
      button.appendChild(buttonText);
      document.body.appendChild(button);

      plugin = autocapturePlugin();

      const config: Partial<BrowserConfig> = {
        defaultTracking: false,
        loggerProvider: loggerProvider,
      };
      await plugin?.setup(config as BrowserConfig, instance);

      // trigger click button
      document.getElementById('my-button-id')?.dispatchEvent(new Event('click'));
      await new Promise((r) => setTimeout(r, 500));

      expect(track).toHaveBeenCalledTimes(0);

      await new Promise((r) => setTimeout(r, 500));
      expect(track).toHaveBeenCalledTimes(1);

      global.fetch = oldFetch;
    });

    test('should track change event', async () => {
      const input = document.createElement('input');
      input.setAttribute('id', 'my-input-id');
      input.setAttribute('class', 'my-input-class');
      document.body.appendChild(input);

      const config: Partial<BrowserConfig> = {
        defaultTracking: false,
        loggerProvider: loggerProvider,
      };
      await plugin?.setup(config as BrowserConfig, instance);

      // trigger click input
      document.getElementById('my-input-id')?.dispatchEvent(new Event('click'));
      await new Promise((r) => setTimeout(r, TESTING_DEBOUNCE_TIME + 3));

      expect(track).toHaveBeenCalledTimes(1);

      // trigger change input
      document.getElementById('my-input-id')?.dispatchEvent(new Event('change'));
      expect(track).toHaveBeenCalledTimes(2);
    });

    test('should not track when element type is hidden', async () => {
      const input = document.createElement('input');
      input.setAttribute('id', 'my-input-id');
      input.setAttribute('class', 'my-input-class');
      input.type = 'hidden';
      document.body.appendChild(input);

      const config: Partial<BrowserConfig> = {
        defaultTracking: false,
        loggerProvider: loggerProvider,
      };
      await plugin?.setup(config as BrowserConfig, instance);

      // trigger click input
      document.getElementById('my-input-id')?.dispatchEvent(new Event('click'));
      expect(track).toHaveBeenCalledTimes(0);

      // trigger change input
      document.getElementById('my-input-id')?.dispatchEvent(new Event('change'));
      expect(track).toHaveBeenCalledTimes(0);
    });

    test('should not track when element type is password', async () => {
      const input = document.createElement('input');
      input.setAttribute('id', 'my-input-id');
      input.setAttribute('class', 'my-input-class');
      input.type = 'password';
      document.body.appendChild(input);

      const loggerProvider: Partial<Logger> = {
        log: jest.fn(),
        warn: jest.fn(),
      };
      const config: Partial<BrowserConfig> = {
        defaultTracking: false,
        loggerProvider: loggerProvider as Logger,
      };
      await plugin?.setup(config as BrowserConfig, instance);

      // trigger click input
      document.getElementById('my-input-id')?.dispatchEvent(new Event('click'));
      expect(track).toHaveBeenCalledTimes(0);

      // trigger change input
      document.getElementById('my-input-id')?.dispatchEvent(new Event('change'));
      expect(track).toHaveBeenCalledTimes(0);
    });

    test('should not track for div tags', async () => {
      const div = document.createElement('div');
      div.setAttribute('id', 'my-div-id');
      div.setAttribute('class', 'my-div-class');
      document.body.appendChild(div);

      const loggerProvider: Partial<Logger> = {
        log: jest.fn(),
        warn: jest.fn(),
      };
      const config: Partial<BrowserConfig> = {
        defaultTracking: false,
        loggerProvider: loggerProvider as Logger,
      };
      await plugin?.setup(config as BrowserConfig, instance);

      // trigger click input
      document.getElementById('my-div-id')?.dispatchEvent(new Event('click'));
      expect(track).toHaveBeenCalledTimes(0);

      // trigger change input
      document.getElementById('my-div-id')?.dispatchEvent(new Event('change'));
      expect(track).toHaveBeenCalledTimes(0);
    });

    test('should not throw error when there is text node added to the page', async () => {
      const loggerProvider: Partial<Logger> = {
        log: jest.fn(),
        warn: jest.fn(),
      };
      const config: Partial<BrowserConfig> = {
        defaultTracking: false,
        loggerProvider: loggerProvider as Logger,
      };
      await plugin?.setup(config as BrowserConfig, instance);

      const textNode = document.createTextNode('Some text node');
      document.body.appendChild(textNode);

      const div = document.createElement('div');
      div.setAttribute('id', 'my-div-id');
      div.setAttribute('class', 'my-div-class');
      document.body.appendChild(div);

      // allow mutation observer to execute and event listener to be attached
      await new Promise((r) => r(undefined)); // basically, await next clock tick

      // trigger click input
      document.getElementById('my-div-id')?.dispatchEvent(new Event('click'));
      expect(track).toHaveBeenCalledTimes(0);
    });

    describe('when facing nested elements', () => {
      /*
        <div id="container2">
          <div id="container1">
            <div id="inner">
              click me
            </div>
          </div>
        </div>
        cssSelectorAllowlist: ['div']
        expect: only track inner, as we should only track the innermost allowed element
      */
      test('should only fire event for the inner element when container element also matches the allowlist and is the same tag', async () => {
        document.getElementsByTagName('body')[0].innerHTML = `
          <div id="container2">
            <div id="container1">
              <div id="inner">
                click me
              </div>
            </div>
          </div>
        `;

        plugin = autocapturePlugin({ cssSelectorAllowlist: ['div'], debounceTime: TESTING_DEBOUNCE_TIME });
        const config: Partial<BrowserConfig> = {
          defaultTracking: false,
          loggerProvider: loggerProvider,
        };
        await plugin?.setup(config as BrowserConfig, instance);

        // trigger click inner
        document.getElementById('inner')?.dispatchEvent(new Event('click', { bubbles: true }));
        await new Promise((r) => setTimeout(r, TESTING_DEBOUNCE_TIME + 3));

        expect(track).toHaveBeenCalledTimes(1);
        expect(track).toHaveBeenNthCalledWith(
          1,
          '[Amplitude] Element Clicked',
          expect.objectContaining({
            '[Amplitude] Element ID': 'inner',
          }),
          { time: expect.any(Number) as number },
        );

        // trigger click container
        document.getElementById('container1')?.dispatchEvent(new Event('click', { bubbles: true }));
        await new Promise((r) => setTimeout(r, TESTING_DEBOUNCE_TIME + 3));

        expect(track).toHaveBeenCalledTimes(2);
        expect(track).toHaveBeenNthCalledWith(
          2,
          '[Amplitude] Element Clicked',
          expect.objectContaining({
            '[Amplitude] Element ID': 'container1',
          }),
          { time: expect.any(Number) as number },
        );
      });

      /*
        <div id="container2" class="match-me">
          <div id="container1" class="match-me">
            <div id="inner">
              click me
            </div>
          </div>
        </div>
        cssSelectorAllowlist: ['.match-me']
        expect: only track container1, as we should only track the innermost allowed element
      */
      test('should only fire event for the immediate parent element when inner element does not match but parent matches', async () => {
        document.getElementsByTagName('body')[0].innerHTML = `
          <div id="container2" class="match-me">
            <div id="container1" class="match-me">
              <div id="inner">
                click me
              </div>
            </div>
          </div>
        `;

        plugin = autocapturePlugin({ cssSelectorAllowlist: ['.match-me'], debounceTime: TESTING_DEBOUNCE_TIME });
        const config: Partial<BrowserConfig> = {
          defaultTracking: false,
          loggerProvider: loggerProvider,
        };
        await plugin?.setup(config as BrowserConfig, instance);

        // trigger click inner
        document.getElementById('inner')?.dispatchEvent(new Event('click', { bubbles: true }));
        await new Promise((r) => setTimeout(r, TESTING_DEBOUNCE_TIME + 3));

        expect(track).toHaveBeenCalledTimes(1);
        expect(track).toHaveBeenNthCalledWith(
          1,
          '[Amplitude] Element Clicked',
          expect.objectContaining({
            '[Amplitude] Element ID': 'container1',
          }),
          { time: expect.any(Number) as number },
        );

        // trigger click container
        document.getElementById('container1')?.dispatchEvent(new Event('click', { bubbles: true }));
        await new Promise((r) => setTimeout(r, TESTING_DEBOUNCE_TIME + 3));

        expect(track).toHaveBeenCalledTimes(2);
        expect(track).toHaveBeenNthCalledWith(
          2,
          '[Amplitude] Element Clicked',
          expect.objectContaining({
            '[Amplitude] Element ID': 'container1',
          }),
          { time: expect.any(Number) as number },
        );
      });

      /*
        <button id="container">
          <div id="inner">
            click me
          </div>
        </button>
        cssSelectorAllowlist: ['button']
        expect: only track button click, as div is not allowed
      */
      test('should only fire event for the container element when inner element does not match the allowlist', async () => {
        document.getElementsByTagName('body')[0].innerHTML = `
          <button id="container">
            <div id="inner">
              click me
            </div>
          </button>
        `;

        plugin = autocapturePlugin({ cssSelectorAllowlist: ['button'], debounceTime: TESTING_DEBOUNCE_TIME });
        const config: Partial<BrowserConfig> = {
          defaultTracking: false,
          loggerProvider: loggerProvider,
        };
        await plugin?.setup(config as BrowserConfig, instance);

        // trigger click inner
        document.getElementById('inner')?.dispatchEvent(new Event('click', { bubbles: true }));
        await new Promise((r) => setTimeout(r, TESTING_DEBOUNCE_TIME + 3));

        expect(track).toHaveBeenCalledTimes(1);
        expect(track).toHaveBeenNthCalledWith(
          1,
          '[Amplitude] Element Clicked',
          expect.objectContaining({
            '[Amplitude] Element ID': 'container',
          }),
          { time: expect.any(Number) as number },
        );

        // trigger click container
        document.getElementById('container')?.dispatchEvent(new Event('click', { bubbles: true }));
        await new Promise((r) => setTimeout(r, TESTING_DEBOUNCE_TIME + 3));

        expect(track).toHaveBeenCalledTimes(2);
        expect(track).toHaveBeenNthCalledWith(
          2,
          '[Amplitude] Element Clicked',
          expect.objectContaining({
            '[Amplitude] Element ID': 'container',
          }),
          { time: expect.any(Number) as number },
        );
      });

      /*
        <button id="container" data-track>
          <div id="inner" data-track>
            click me
          </div>
        </button>
        cssSelectorAllowlist: ['[data-track]']
        expect: only track div click, as div is innermost element that matches allowlist
        note: we do not track the button click here, this is a rare case that the inner div is also allowed
      */
      test('should only fire event for the inner element when container element also matches the allowlist and is different tag', async () => {
        document.getElementsByTagName('body')[0].innerHTML = `
          <button id="container" data-track>
            <div id="inner" data-track>
              click me
            </div>
          </button>
        `;

        plugin = autocapturePlugin({ cssSelectorAllowlist: ['[data-track]'], debounceTime: TESTING_DEBOUNCE_TIME });
        const config: Partial<BrowserConfig> = {
          defaultTracking: false,
          loggerProvider: loggerProvider,
        };
        await plugin?.setup(config as BrowserConfig, instance);

        // trigger click inner
        document.getElementById('inner')?.dispatchEvent(new Event('click', { bubbles: true }));
        await new Promise((r) => setTimeout(r, TESTING_DEBOUNCE_TIME + 3));

        expect(track).toHaveBeenCalledTimes(1);
        expect(track).toHaveBeenNthCalledWith(
          1,
          '[Amplitude] Element Clicked',
          expect.objectContaining({
            '[Amplitude] Element ID': 'inner',
          }),
          { time: expect.any(Number) as number },
        );

        // trigger click container
        document.getElementById('container')?.dispatchEvent(new Event('click', { bubbles: true }));
        await new Promise((r) => setTimeout(r, TESTING_DEBOUNCE_TIME + 3));

        expect(track).toHaveBeenCalledTimes(2);
        expect(track).toHaveBeenNthCalledWith(
          2,
          '[Amplitude] Element Clicked',
          expect.objectContaining({
            '[Amplitude] Element ID': 'container',
          }),
          { time: expect.any(Number) as number },
        );
      });
    });

    test('should not track click for an event fired without a target', async () => {
      const event = new Event('click', {
        bubbles: true,
        cancelable: true,
      });

      window.dispatchEvent(event);

      await new Promise((r) => setTimeout(r, TESTING_DEBOUNCE_TIME + 3));

      expect(track).toHaveBeenCalledTimes(0);
    });

    describe('rage click detection:', () => {
      test('clicking on the same element 4 times should track 4 clicks separately', async () => {
        const config: Partial<BrowserConfig> = {
          defaultTracking: false,
          loggerProvider: loggerProvider,
        };
        await plugin?.setup(config as BrowserConfig, instance);

        const button = document.createElement('button');
        document.body.appendChild(button);

        // trigger click event
        button.dispatchEvent(new Event('click'));
        button.dispatchEvent(new Event('click'));
        button.dispatchEvent(new Event('click'));
        button.dispatchEvent(new Event('click'));

        await new Promise((r) => setTimeout(r, TESTING_DEBOUNCE_TIME + 3));
        expect(track).toHaveBeenCalledTimes(4);
      });

      // TODO: this will change in the future
      test('clicking on the same element 5 times should track 6 clicks separately', async () => {
        const config: Partial<BrowserConfig> = {
          defaultTracking: false,
          loggerProvider: loggerProvider,
        };
        await plugin?.setup(config as BrowserConfig, instance);

        const button = document.createElement('button');
        document.body.appendChild(button);

        // trigger click event
        button.dispatchEvent(new Event('click'));
        button.dispatchEvent(new Event('click'));
        button.dispatchEvent(new Event('click'));
        button.dispatchEvent(new Event('click'));
        button.dispatchEvent(new Event('click'));
        button.dispatchEvent(new Event('click'));

        await new Promise((r) => setTimeout(r, TESTING_DEBOUNCE_TIME + 3));
        expect(track).toHaveBeenCalledTimes(6);
      });
    });
  });

  describe('teardown', () => {
    // eslint-disable-next-line jest/expect-expect
    test('should teardown plugin', () => {
      void plugin?.teardown?.();
    });
  });
});<|MERGE_RESOLUTION|>--- conflicted
+++ resolved
@@ -181,19 +181,12 @@
       await new Promise((r) => setTimeout(r, TESTING_DEBOUNCE_TIME + 3));
 
       expect(track).toHaveBeenCalledTimes(1);
-<<<<<<< HEAD
       expect(track).toHaveBeenNthCalledWith(
         1,
         '[Amplitude] Element Clicked',
         {
           '[Amplitude] Element Class': 'my-link-class',
           '[Amplitude] Element Hierarchy': [
-            {
-              index: 1,
-              indexOfType: 0,
-              prevSib: 'head',
-              tag: 'body',
-            },
             {
               attrs: {
                 'aria-label': 'my-link',
@@ -204,6 +197,12 @@
               index: 0,
               indexOfType: 0,
               tag: 'a',
+            },
+            {
+              index: 1,
+              indexOfType: 0,
+              prevSib: 'head',
+              tag: 'body',
             },
           ],
           '[Amplitude] Element Href': 'https://www.amplitude.com/click-link',
@@ -221,42 +220,6 @@
         },
         { time: expect.any(Number) as number },
       );
-=======
-      expect(track).toHaveBeenNthCalledWith(1, '[Amplitude] Element Clicked', {
-        '[Amplitude] Element Class': 'my-link-class',
-        '[Amplitude] Element Hierarchy': [
-          {
-            attrs: {
-              'aria-label': 'my-link',
-              href: 'https://www.amplitude.com/click-link',
-            },
-            classes: ['my-link-class'],
-            id: 'my-link-id',
-            index: 0,
-            indexOfType: 0,
-            tag: 'a',
-          },
-          {
-            index: 1,
-            indexOfType: 0,
-            prevSib: 'head',
-            tag: 'body',
-          },
-        ],
-        '[Amplitude] Element Href': 'https://www.amplitude.com/click-link',
-        '[Amplitude] Element ID': 'my-link-id',
-        '[Amplitude] Element Position Left': 0,
-        '[Amplitude] Element Position Top': 0,
-        '[Amplitude] Element Tag': 'a',
-        '[Amplitude] Element Text': 'my-link-text',
-        '[Amplitude] Element Aria Label': 'my-link',
-        '[Amplitude] Element Selector': '#my-link-id',
-        '[Amplitude] Element Parent Label': 'my-h2-text',
-        '[Amplitude] Page URL': 'https://www.amplitude.com/unit-test',
-        '[Amplitude] Viewport Height': 768,
-        '[Amplitude] Viewport Width': 1024,
-      });
->>>>>>> 24afd6a6
 
       // stop observer and listeners
       await plugin?.teardown?.();
@@ -293,12 +256,6 @@
         {
           '[Amplitude] Element Class': 'my-link-class',
           '[Amplitude] Element Hierarchy': [
-            {
-              index: 1,
-              indexOfType: 0,
-              prevSib: 'head',
-              tag: 'body',
-            },
             {
               attrs: {
                 'aria-label': 'my-link',
@@ -309,6 +266,12 @@
               index: 0,
               indexOfType: 0,
               tag: 'a',
+            },
+            {
+              index: 1,
+              indexOfType: 0,
+              prevSib: 'head',
+              tag: 'body',
             },
           ],
           '[Amplitude] Element Href': 'https://www.amplitude.com/click-link',
@@ -358,21 +321,13 @@
       document.getElementById('my-button-id')?.dispatchEvent(new Event('click'));
 
       await new Promise((r) => setTimeout(r, TESTING_DEBOUNCE_TIME + 3));
-
-      expect(track).toHaveBeenCalledTimes(1);
-<<<<<<< HEAD
+      expect(track).toHaveBeenCalledTimes(1);
       expect(track).toHaveBeenNthCalledWith(
         1,
         '[Amplitude] Element Clicked',
         {
           '[Amplitude] Element Class': 'my-button-class',
           '[Amplitude] Element Hierarchy': [
-            {
-              index: 1,
-              indexOfType: 0,
-              prevSib: 'head',
-              tag: 'body',
-            },
             {
               attrs: {
                 'aria-label': 'my-button',
@@ -384,120 +339,11 @@
               prevSib: 'h2',
               tag: 'button',
             },
-          ],
-
-          '[Amplitude] Element ID': 'my-button-id',
-          '[Amplitude] Element Position Left': 0,
-          '[Amplitude] Element Position Top': 0,
-          '[Amplitude] Element Tag': 'button',
-          '[Amplitude] Element Text': 'submit',
-          '[Amplitude] Element Aria Label': 'my-button',
-          '[Amplitude] Element Selector': '#my-button-id',
-          '[Amplitude] Element Parent Label': 'my-h2-text',
-          '[Amplitude] Page URL': 'https://www.amplitude.com/unit-test',
-          '[Amplitude] Viewport Height': 768,
-          '[Amplitude] Viewport Width': 1024,
-        },
-        { time: expect.any(Number) as number },
-      );
-=======
-      expect(track).toHaveBeenNthCalledWith(1, '[Amplitude] Element Clicked', {
-        '[Amplitude] Element Class': 'my-button-class',
-        '[Amplitude] Element Hierarchy': [
-          {
-            attrs: {
-              'aria-label': 'my-button',
-            },
-            classes: ['my-button-class'],
-            id: 'my-button-id',
-            index: 2,
-            indexOfType: 0,
-            prevSib: 'h2',
-            tag: 'button',
-          },
-          {
-            index: 1,
-            indexOfType: 0,
-            prevSib: 'head',
-            tag: 'body',
-          },
-        ],
-
-        '[Amplitude] Element ID': 'my-button-id',
-        '[Amplitude] Element Position Left': 0,
-        '[Amplitude] Element Position Top': 0,
-        '[Amplitude] Element Tag': 'button',
-        '[Amplitude] Element Text': 'submit',
-        '[Amplitude] Element Aria Label': 'my-button',
-        '[Amplitude] Element Selector': '#my-button-id',
-        '[Amplitude] Element Parent Label': 'my-h2-text',
-        '[Amplitude] Page URL': 'https://www.amplitude.com/unit-test',
-        '[Amplitude] Viewport Height': 768,
-        '[Amplitude] Viewport Width': 1024,
-      });
->>>>>>> 24afd6a6
-
-      // stop observer and listeners
-      await plugin?.teardown?.();
-
-      // trigger click event
-      document.getElementById('my-link-id')?.dispatchEvent(new Event('click'));
-
-      // assert no additional event was tracked
-      expect(track).toHaveBeenCalledTimes(1);
-    });
-    test('should track clicks to elements added after initial load', async () => {
-      const body = document.body;
-      const bodyParent = body?.parentNode;
-      bodyParent?.removeChild(body);
-
-      const config: Partial<BrowserConfig> = {
-        defaultTracking: false,
-        loggerProvider: loggerProvider,
-      };
-      await plugin?.setup(config as BrowserConfig, instance);
-
-      bodyParent?.appendChild(body);
-      // fire the load event, so that the mutation observer can be mounted
-      window.dispatchEvent(new Event('load'));
-
-      // Create new button after DOM load
-      const button = document.createElement('button');
-      const buttonText = document.createTextNode('submit');
-      button.setAttribute('id', 'my-button-id');
-      button.setAttribute('class', 'my-button-class');
-      button.setAttribute('aria-label', 'my-button');
-      button.appendChild(buttonText);
-      document.body.appendChild(button);
-
-      // trigger click event
-      document.getElementById('my-button-id')?.dispatchEvent(new Event('click'));
-      await new Promise((r) => setTimeout(r, TESTING_DEBOUNCE_TIME + 3));
-
-      expect(track).toHaveBeenCalledTimes(1);
-<<<<<<< HEAD
-      expect(track).toHaveBeenNthCalledWith(
-        1,
-        '[Amplitude] Element Clicked',
-        {
-          '[Amplitude] Element Class': 'my-button-class',
-          '[Amplitude] Element Hierarchy': [
             {
               index: 1,
               indexOfType: 0,
               prevSib: 'head',
               tag: 'body',
-            },
-            {
-              attrs: {
-                'aria-label': 'my-button',
-              },
-              classes: ['my-button-class'],
-              id: 'my-button-id',
-              index: 2,
-              indexOfType: 0,
-              prevSib: 'h2',
-              tag: 'button',
             },
           ],
           '[Amplitude] Element ID': 'my-button-id',
@@ -514,41 +360,83 @@
         },
         { time: expect.any(Number) as number },
       );
-=======
-      expect(track).toHaveBeenNthCalledWith(1, '[Amplitude] Element Clicked', {
-        '[Amplitude] Element Class': 'my-button-class',
-        '[Amplitude] Element Hierarchy': [
-          {
-            attrs: {
-              'aria-label': 'my-button',
+
+      // stop observer and listeners
+      await plugin?.teardown?.();
+
+      // trigger click event
+      document.getElementById('my-link-id')?.dispatchEvent(new Event('click'));
+
+      // assert no additional event was tracked
+      expect(track).toHaveBeenCalledTimes(1);
+    });
+    test('should track clicks to elements added after initial load', async () => {
+      const body = document.body;
+      const bodyParent = body?.parentNode;
+      bodyParent?.removeChild(body);
+
+      const config: Partial<BrowserConfig> = {
+        defaultTracking: false,
+        loggerProvider: loggerProvider,
+      };
+      await plugin?.setup(config as BrowserConfig, instance);
+
+      bodyParent?.appendChild(body);
+      // fire the load event, so that the mutation observer can be mounted
+      window.dispatchEvent(new Event('load'));
+
+      // Create new button after DOM load
+      const button = document.createElement('button');
+      const buttonText = document.createTextNode('submit');
+      button.setAttribute('id', 'my-button-id');
+      button.setAttribute('class', 'my-button-class');
+      button.setAttribute('aria-label', 'my-button');
+      button.appendChild(buttonText);
+      document.body.appendChild(button);
+
+      // trigger click event
+      document.getElementById('my-button-id')?.dispatchEvent(new Event('click'));
+      await new Promise((r) => setTimeout(r, TESTING_DEBOUNCE_TIME + 3));
+
+      expect(track).toHaveBeenCalledTimes(1);
+      expect(track).toHaveBeenNthCalledWith(
+        1,
+        '[Amplitude] Element Clicked',
+        {
+          '[Amplitude] Element Class': 'my-button-class',
+          '[Amplitude] Element Hierarchy': [
+            {
+              attrs: {
+                'aria-label': 'my-button',
+              },
+              classes: ['my-button-class'],
+              id: 'my-button-id',
+              index: 2,
+              indexOfType: 0,
+              prevSib: 'h2',
+              tag: 'button',
             },
-            classes: ['my-button-class'],
-            id: 'my-button-id',
-            index: 2,
-            indexOfType: 0,
-            prevSib: 'h2',
-            tag: 'button',
-          },
-          {
-            index: 1,
-            indexOfType: 0,
-            prevSib: 'head',
-            tag: 'body',
-          },
-        ],
-        '[Amplitude] Element ID': 'my-button-id',
-        '[Amplitude] Element Position Left': 0,
-        '[Amplitude] Element Position Top': 0,
-        '[Amplitude] Element Tag': 'button',
-        '[Amplitude] Element Text': 'submit',
-        '[Amplitude] Element Aria Label': 'my-button',
-        '[Amplitude] Element Selector': '#my-button-id',
-        '[Amplitude] Element Parent Label': 'my-h2-text',
-        '[Amplitude] Page URL': 'https://www.amplitude.com/unit-test',
-        '[Amplitude] Viewport Height': 768,
-        '[Amplitude] Viewport Width': 1024,
-      });
->>>>>>> 24afd6a6
+            {
+              index: 1,
+              indexOfType: 0,
+              prevSib: 'head',
+              tag: 'body',
+            },
+          ],
+          '[Amplitude] Element ID': 'my-button-id',
+          '[Amplitude] Element Position Left': 0,
+          '[Amplitude] Element Position Top': 0,
+          '[Amplitude] Element Tag': 'button',
+          '[Amplitude] Element Text': 'submit',
+          '[Amplitude] Element Aria Label': 'my-button',
+          '[Amplitude] Element Selector': '#my-button-id',
+          '[Amplitude] Element Parent Label': 'my-h2-text',
+          '[Amplitude] Page URL': 'https://www.amplitude.com/unit-test',
+          '[Amplitude] Viewport Height': 768,
+          '[Amplitude] Viewport Width': 1024,
+        },
+        { time: expect.any(Number) as number },
+      );
 
       // stop observer and listeners
       await plugin?.teardown?.();
@@ -798,29 +686,12 @@
       await new Promise((r) => setTimeout(r, TESTING_DEBOUNCE_TIME + 3));
 
       expect(track).toHaveBeenCalledTimes(1);
-<<<<<<< HEAD
       expect(track).toHaveBeenNthCalledWith(
         1,
         '[Amplitude] Element Clicked',
         {
           '[Amplitude] Element Class': 'my-button-class',
           '[Amplitude] Element Hierarchy': [
-            {
-              index: 1,
-              indexOfType: 0,
-              prevSib: 'head',
-              tag: 'body',
-=======
-      expect(track).toHaveBeenNthCalledWith(1, '[Amplitude] Element Clicked', {
-        '[Amplitude] Element Class': 'my-button-class',
-        '[Amplitude] Element Hierarchy': [
-          {
-            attrs: {
-              'data-amp-test-hello': 'world',
-              'data-amp-test-test': '',
-              'data-amp-test-time': 'machine',
->>>>>>> 24afd6a6
-            },
             {
               attrs: {
                 'data-amp-test-hello': 'world',
@@ -833,6 +704,13 @@
               indexOfType: 0,
               prevSib: 'h2',
               tag: 'button',
+            },
+
+            {
+              index: 1,
+              indexOfType: 0,
+              prevSib: 'head',
+              tag: 'body',
             },
           ],
           '[Amplitude] Element ID': 'my-button-id',
@@ -850,30 +728,6 @@
             time: 'machine',
             test: '',
           },
-<<<<<<< HEAD
-=======
-          {
-            index: 1,
-            indexOfType: 0,
-            prevSib: 'head',
-            tag: 'body',
-          },
-        ],
-        '[Amplitude] Element ID': 'my-button-id',
-        '[Amplitude] Element Position Left': 0,
-        '[Amplitude] Element Position Top': 0,
-        '[Amplitude] Element Tag': 'button',
-        '[Amplitude] Element Text': 'submit',
-        '[Amplitude] Element Selector': '#my-button-id',
-        '[Amplitude] Element Parent Label': 'my-h2-text',
-        '[Amplitude] Page URL': 'https://www.amplitude.com/unit-test',
-        '[Amplitude] Viewport Height': 768,
-        '[Amplitude] Viewport Width': 1024,
-        '[Amplitude] Element Attributes': {
-          hello: 'world',
-          time: 'machine',
-          test: '',
->>>>>>> 24afd6a6
         },
         { time: expect.any(Number) as number },
       );
