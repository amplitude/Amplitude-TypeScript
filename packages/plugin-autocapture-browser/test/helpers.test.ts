--- conflicted
+++ resolved
@@ -9,16 +9,8 @@
   asyncLoadScript,
   generateUniqueId,
   createShouldTrackEvent,
-<<<<<<< HEAD
-  addAdditionalEventProperties,
-  ElementBasedTimestampedEvent,
-  getEventProperties,
 } from '../src/helpers';
-import { DATA_AMP_MASK_ATTRIBUTE, MASKED_TEXT_VALUE } from '../src/constants';
-import { mockWindowLocationFromURL } from './utils';
-=======
-} from '../src/helpers';
->>>>>>> 2f1cf075
+import { DATA_AMP_MASK_ATTRIBUTE } from '../src/constants';
 
 describe('autocapture-plugin helpers', () => {
   afterEach(() => {
@@ -118,212 +110,6 @@
     });
   });
 
-<<<<<<< HEAD
-  describe('getText', () => {
-    test('should return empty string when element is sensitive', () => {
-      const element = document.createElement('input');
-      element.value = 'test';
-      const result = getText(element);
-      expect(result).toEqual('');
-    });
-
-    test('should return text when element has text attribute', () => {
-      const element = document.createElement('a');
-      element.text = 'test';
-      const result = getText(element);
-      expect(result).toEqual('test');
-    });
-
-    test('should return text when element has text node', () => {
-      const button = document.createElement('button');
-      const buttonText = document.createTextNode('submit');
-      button.appendChild(buttonText);
-      const result = getText(button);
-      expect(result).toEqual('submit');
-    });
-
-    test('should return MASKED_TEXT_VALUE when element has ' + DATA_AMP_MASK_ATTRIBUTE + ' attribute', () => {
-      const element = document.createElement('div');
-      element.setAttribute(DATA_AMP_MASK_ATTRIBUTE, 'true');
-      element.textContent = 'sensitive content';
-      const result = getText(element);
-      expect(result).toEqual(MASKED_TEXT_VALUE);
-    });
-
-    test('should return MASKED_TEXT_VALUE when parent element has ' + DATA_AMP_MASK_ATTRIBUTE + ' attribute', () => {
-      const parent = document.createElement('div');
-      parent.setAttribute(DATA_AMP_MASK_ATTRIBUTE, 'true');
-      const child = document.createElement('span');
-      child.textContent = 'child content';
-      parent.appendChild(child);
-      document.body.appendChild(parent);
-
-      const result = getText(child);
-      expect(result).toEqual(MASKED_TEXT_VALUE);
-
-      document.body.removeChild(parent);
-    });
-
-    test('should mask child elements when parent has ' + DATA_AMP_MASK_ATTRIBUTE + ' attribute', () => {
-      const parent = document.createElement('div');
-      parent.setAttribute(DATA_AMP_MASK_ATTRIBUTE, 'true');
-      const child1 = document.createElement('span');
-      child1.textContent = 'visible text';
-      const child2 = document.createElement('span');
-      child2.textContent = 'hidden text';
-
-      parent.appendChild(child1);
-      parent.appendChild(child2);
-      document.body.appendChild(parent);
-
-      const result = getText(parent);
-      expect(result).toEqual(MASKED_TEXT_VALUE);
-
-      document.body.removeChild(parent);
-    });
-
-    test('should mask text "John Doe" from element with ' + DATA_AMP_MASK_ATTRIBUTE + '', () => {
-      const element = document.createElement('div');
-      element.setAttribute(DATA_AMP_MASK_ATTRIBUTE, '');
-      element.textContent = 'John Doe';
-
-      const result = getText(element);
-      expect(result).toEqual(MASKED_TEXT_VALUE);
-    });
-
-    test('should mask text recursively for nested elements', () => {
-      const parent = document.createElement('div');
-      parent.setAttribute(DATA_AMP_MASK_ATTRIBUTE, '');
-
-      const child1 = document.createElement('span');
-      child1.textContent = 'John ';
-
-      const child2 = document.createElement('strong');
-      child2.textContent = 'Doe';
-
-      const child3 = document.createElement('div');
-      const grandchild = document.createElement('span');
-      grandchild.textContent = ' - Sensitive Info';
-      child3.appendChild(grandchild);
-
-      parent.appendChild(child1);
-      parent.appendChild(child2);
-      parent.appendChild(child3);
-      document.body.appendChild(parent);
-
-      const result = getText(parent);
-      expect(result).toEqual(MASKED_TEXT_VALUE);
-
-      document.body.removeChild(parent);
-    });
-
-    test('should mask deeply nested text content', () => {
-      const root = document.createElement('div');
-      root.setAttribute(DATA_AMP_MASK_ATTRIBUTE, '');
-
-      // Create: <div ' + DATA_AMP_MASK_ATTRIBUTE + '><p>User: <span><strong>John Doe</strong></span> - <em>Admin</em></p></div>
-      const paragraph = document.createElement('p');
-      paragraph.appendChild(document.createTextNode('User: '));
-
-      const span = document.createElement('span');
-      const strong = document.createElement('strong');
-      strong.textContent = 'John Doe';
-      span.appendChild(strong);
-      paragraph.appendChild(span);
-
-      paragraph.appendChild(document.createTextNode(' - '));
-
-      const em = document.createElement('em');
-      em.textContent = 'Admin';
-      paragraph.appendChild(em);
-
-      root.appendChild(paragraph);
-      document.body.appendChild(root);
-
-      const result = getText(root);
-      expect(result).toEqual(MASKED_TEXT_VALUE);
-
-      document.body.removeChild(root);
-    });
-
-    test('should verify ' + DATA_AMP_MASK_ATTRIBUTE + ' does not affect click tracking eligibility', () => {
-      // Test that createShouldTrackEvent still allows tracking of masked elements
-      const element = document.createElement('div');
-      element.setAttribute(DATA_AMP_MASK_ATTRIBUTE, '');
-      element.textContent = 'John Doe';
-      document.body.appendChild(element);
-
-      // Create a shouldTrackEvent function with minimal config
-      const shouldTrackEvent = createShouldTrackEvent({}, ['div']);
-
-      // Click tracking should still work
-      const shouldTrackClick = shouldTrackEvent('click', element);
-      expect(shouldTrackClick).toBe(true);
-
-      // But text should be masked
-      const text = getText(element);
-      expect(text).toEqual(MASKED_TEXT_VALUE);
-
-      document.body.removeChild(element);
-    });
-
-    test('should generate event properties with masked text for ' + DATA_AMP_MASK_ATTRIBUTE + ' elements', () => {
-      const element = document.createElement('div');
-      element.setAttribute(DATA_AMP_MASK_ATTRIBUTE, '');
-      element.setAttribute('id', 'test-element');
-      element.setAttribute('class', 'test-class');
-      element.textContent = 'John Doe';
-      document.body.appendChild(element);
-
-      const eventProperties = getEventProperties('click', element, 'data-amp-');
-
-      // Should still have other properties
-      expect(eventProperties['[Amplitude] Element ID']).toBe('test-element');
-      expect(eventProperties['[Amplitude] Element Class']).toBe('test-class');
-      expect(eventProperties['[Amplitude] Element Tag']).toBe('div');
-
-      // Text property should now show masked value
-      expect(eventProperties['[Amplitude] Element Text']).toBe(MASKED_TEXT_VALUE);
-
-      document.body.removeChild(element);
-    });
-
-    test('should return concatenated text when element has child text nodes', () => {
-      const button = document.createElement('button');
-      const buttonText = document.createTextNode('submit');
-      button.appendChild(buttonText);
-      const div = document.createElement('div');
-      div.textContent = ' and pay';
-      button.appendChild(div);
-      const result = getText(button);
-      expect(result).toEqual('submit and pay');
-    });
-
-    test('should return concatenated text with sensitive text filtered', () => {
-      const button = document.createElement('button');
-      const buttonText = document.createTextNode('submit');
-      button.appendChild(buttonText);
-      const div = document.createElement('div');
-      div.textContent = '269-28-9315';
-      button.appendChild(div);
-      const result = getText(button);
-      expect(result).toEqual('submit');
-    });
-
-    test('should return concatenated text with extra space removed', () => {
-      const button = document.createElement('button');
-      const buttonText = document.createTextNode('submit');
-      button.appendChild(buttonText);
-      const div = document.createElement('div');
-      div.textContent = ' and   \n pay';
-      button.appendChild(div);
-      const result = getText(button);
-      expect(result).toEqual('submit and pay');
-    });
-  });
-
-=======
->>>>>>> 2f1cf075
   describe('getAttributesWithPrefix', () => {
     test('should return attributes when matching the prefix', () => {
       const element = document.createElement('input');
