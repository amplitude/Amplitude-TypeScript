--- conflicted
+++ resolved
@@ -1,10 +1,6 @@
 /* eslint-disable @typescript-eslint/no-unsafe-assignment */
 /* eslint-disable @typescript-eslint/unbound-method */
 
-<<<<<<< HEAD
-import { Subject } from 'rxjs';
-=======
->>>>>>> 877147e0
 import { BrowserClient, Observable } from '@amplitude/analytics-core';
 import { trackDeadClick } from '../../src/autocapture/track-dead-click';
 import { AMPLITUDE_ELEMENT_DEAD_CLICKED_EVENT } from '../../src/constants';
@@ -13,10 +9,6 @@
 
 describe('trackDeadClick', () => {
   let mockAmplitude: jest.Mocked<BrowserClient>;
-<<<<<<< HEAD
-  let clickObservable: Subject<any>;
-=======
->>>>>>> 877147e0
   let clickObservableZen: any;
   let mutationObservableZen: any;
   let navigateObservableZen: any;
@@ -32,10 +24,6 @@
       track: jest.fn(),
     } as any;
 
-<<<<<<< HEAD
-    clickObservable = new Subject();
-=======
->>>>>>> 877147e0
     clickObservableZen = new Observable<any>((observer) => {
       clickObserver = observer;
     });
@@ -46,19 +34,9 @@
       navigateObserver = observer;
     });
     allObservables = {
-<<<<<<< HEAD
-      [ObservablesEnum.ClickObservable]: clickObservable,
-      [ObservablesEnum.ChangeObservable]: new Subject(),
-      [ObservablesEnum.NavigateObservable]: new Subject(),
-      [ObservablesEnum.MutationObservable]: new Subject(),
-      [ObservablesEnum.ClickObservableZen]: clickObservableZen,
-      [ObservablesEnum.MutationObservableZen]: mutationObservableZen,
-      [ObservablesEnum.NavigateObservableZen]: navigateObservableZen,
-=======
       [ObservablesEnum.ClickObservable]: clickObservableZen,
       [ObservablesEnum.MutationObservable]: mutationObservableZen,
       [ObservablesEnum.NavigateObservable]: navigateObservableZen,
->>>>>>> 877147e0
     };
     shouldTrackDeadClick = jest.fn().mockReturnValue(true);
     getEventProperties = jest.fn().mockReturnValue({ id: 'test-element' });
