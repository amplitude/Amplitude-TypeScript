import type { mouseInteractionCallBack } from '@amplitude/rrweb-types';
import { MouseInteractions } from '@amplitude/rrweb-types';
import { getWindowScroll, Mirror } from '../utils/rrweb';
import { SessionReplayEventsManager as AmplitudeSessionReplayEventsManager } from '../typings/session-replay';
import { PayloadBatcher } from 'src/track-destination';
import { finder } from '../libs/finder';
import { getGlobalScope, ILogger } from '@amplitude/analytics-core';
import { UGCFilterRule } from 'src/config/types';
import { getPageUrl } from '../helpers';

// exported for testing
export type ClickEvent = {
  timestamp: number;
  x: number;
  y: number;
  viewportWidth: number;
  viewportHeight: number;
  pageUrl: string;
  selector?: string;
  type: 'click';
};

// exported for testing
export type ClickEventWithCount = ClickEvent & { count: number };

type Options = {
  sessionId: string | number;
  deviceIdFn: () => string | undefined;
  eventsManager: AmplitudeSessionReplayEventsManager<'interaction', string>;
<<<<<<< HEAD
  mirror: Mirror;
=======
  ugcFilterRules: UGCFilterRule[];
>>>>>>> fe22fc94
};

const HOUR_IN_MILLISECONDS = 3_600_000;

export const clickNonBatcher: PayloadBatcher = ({ version, events }) => {
  const clickEvents: ClickEvent[] = [];
  events.forEach((evt: string) => {
    const record = JSON.parse(evt) as Record<string, unknown>;
    record.count = 1;
    if (record.type === 'click') {
      clickEvents.push(record as ClickEvent);
    }
  });
  return { version, events: clickEvents };
};

export const clickBatcher: PayloadBatcher = ({ version, events }) => {
  const clickEvents: ClickEvent[] = [];
  events.forEach((evt: string) => {
    const record = JSON.parse(evt) as Record<string, unknown>;
    if (record.type === 'click') {
      clickEvents.push(record as ClickEvent);
    }
  });

  const reduced = clickEvents.reduce<Record<string, ClickEventWithCount>>((prev, curr) => {
    const { x, y, selector, timestamp } = curr;

    // round down to nearest hour.
    const hour = timestamp - (timestamp % HOUR_IN_MILLISECONDS);

    const k = `${x}:${y}:${selector ?? ''}:${hour}`;
    if (!prev[k]) {
      prev[k] = { ...curr, timestamp: hour, count: 1 };
    } else {
      prev[k].count += 1;
    }
    return prev;
  }, {});

  return { version, events: Object.values(reduced) };
};

export const clickHook: (logger: ILogger, options: Options) => mouseInteractionCallBack =
<<<<<<< HEAD
  (logger, { eventsManager, sessionId, deviceIdFn, mirror }) =>
=======
  (logger, { eventsManager, sessionId, deviceIdFn, ugcFilterRules }) =>
>>>>>>> fe22fc94
  (e) => {
    if (e.type !== MouseInteractions.Click) {
      return;
    }

    const globalScope = getGlobalScope();
    if (!globalScope) {
      return;
    }

    const { location, innerHeight, innerWidth } = globalScope;
    // it only makes sense to send events if a pageUrl exists
    if (!location) {
      return;
    }

    const { x, y } = e;
    if (x === undefined || y === undefined) {
      return;
    }

    const node = mirror.getNode(e.id);
    let selector;
    if (node) {
      try {
        selector = finder(node as Element);
      } catch (err) {
        logger.debug('error resolving selector from finder');
      }
    }

    const { left: scrollX, top: scrollY } = getWindowScroll(globalScope as unknown as Window);

    const pageUrl = getPageUrl(location.href, ugcFilterRules);

    const event: ClickEvent = {
      x: x + scrollX,
      y: y + scrollY,
      selector,

      viewportHeight: innerHeight,
      viewportWidth: innerWidth,
      pageUrl,
      timestamp: Date.now(),
      type: 'click',
    };
    const deviceId = deviceIdFn();
    if (deviceId) {
      eventsManager.addEvent({ sessionId, event: { type: 'interaction', data: JSON.stringify(event) }, deviceId });
    }
  };<|MERGE_RESOLUTION|>--- conflicted
+++ resolved
@@ -27,11 +27,8 @@
   sessionId: string | number;
   deviceIdFn: () => string | undefined;
   eventsManager: AmplitudeSessionReplayEventsManager<'interaction', string>;
-<<<<<<< HEAD
   mirror: Mirror;
-=======
   ugcFilterRules: UGCFilterRule[];
->>>>>>> fe22fc94
 };
 
 const HOUR_IN_MILLISECONDS = 3_600_000;
@@ -76,11 +73,7 @@
 };
 
 export const clickHook: (logger: ILogger, options: Options) => mouseInteractionCallBack =
-<<<<<<< HEAD
-  (logger, { eventsManager, sessionId, deviceIdFn, mirror }) =>
-=======
-  (logger, { eventsManager, sessionId, deviceIdFn, ugcFilterRules }) =>
->>>>>>> fe22fc94
+  (logger, { eventsManager, sessionId, deviceIdFn, mirror, ugcFilterRules }) =>
   (e) => {
     if (e.type !== MouseInteractions.Click) {
       return;
