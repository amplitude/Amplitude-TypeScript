import {
  Logger,
  returnWrapper,
  getAnalyticsConnector,
  getGlobalScope,
  ILogger,
  LogLevel,
} from '@amplitude/analytics-core';
<<<<<<< HEAD

// Import only specific types to avoid pulling in the entire rrweb-types package
import type { scrollCallback, eventWithTime } from '@amplitude/rrweb-types';
=======
import { record } from '@amplitude/rrweb';
import { EventType as RRWebEventType, scrollCallback } from '@amplitude/rrweb-types';
>>>>>>> fe22fc94
import { createSessionReplayJoinedConfigGenerator } from './config/joined-config';
import {
  LoggingConfig,
  SessionReplayJoinedConfig,
  SessionReplayJoinedConfigGenerator,
  SessionReplayMetadata,
  SessionReplayLocalConfig,
  SessionReplayRemoteConfig,
} from './config/types';
import {
  BLOCK_CLASS,
  CustomRRwebEvent,
  DEFAULT_SESSION_REPLAY_PROPERTY,
  INTERACTION_MAX_INTERVAL,
  INTERACTION_MIN_INTERVAL,
  MASK_TEXT_CLASS,
  SESSION_REPLAY_DEBUG_PROPERTY,
} from './constants';
import { createEventsManager } from './events/events-manager';
import { MultiEventManager } from './events/multi-manager';
import { generateHashCode, getDebugConfig, getPageUrl, getStorageSize, isSessionInSample, maskFn } from './helpers';
import { clickBatcher, clickHook, clickNonBatcher } from './hooks/click';
import { ScrollWatcher } from './hooks/scroll';
import { SessionIdentifiers } from './identifiers';
import {
  AmplitudeSessionReplay,
  SessionReplayEventsManager as AmplitudeSessionReplayEventsManager,
  DebugInfo,
  EventType,
  EventsManagerWithType,
  SessionIdentifiers as ISessionIdentifiers,
  SessionReplayOptions,
} from './typings/session-replay';
import { VERSION } from './version';
import { EventCompressor } from './events/event-compressor';
import { SafeLoggerProvider } from './logger';

// Import only the type for NetworkRequestEvent to keep type safety
import type { NetworkRequestEvent, NetworkObservers } from './observers';
import type { RecordFunction } from './utils/rrweb';

type PageLeaveFn = (e: PageTransitionEvent | Event) => void;

export class SessionReplay implements AmplitudeSessionReplay {
  name = '@amplitude/session-replay-browser';
  config: SessionReplayJoinedConfig | undefined;
  joinedConfigGenerator: SessionReplayJoinedConfigGenerator | undefined;
  identifiers: ISessionIdentifiers | undefined;
  eventsManager?: AmplitudeSessionReplayEventsManager<'replay' | 'interaction', string>;
  loggerProvider: ILogger;
  recordCancelCallback: ReturnType<RecordFunction> | null = null;
  eventCount = 0;
  eventCompressor: EventCompressor | undefined;

  // Visible for testing only
  pageLeaveFns: PageLeaveFn[] = [];
  private scrollHook?: scrollCallback;
  private networkObservers?: NetworkObservers;
  private metadata: SessionReplayMetadata | undefined;

  // Cache the dynamically imported record function
  private recordFunction: RecordFunction | null = null;

  constructor() {
    this.loggerProvider = new SafeLoggerProvider(new Logger());
  }

  init(apiKey: string, options: SessionReplayOptions) {
    return returnWrapper(this._init(apiKey, options));
  }

  private teardownEventListeners = (teardown: boolean) => {
    const globalScope = getGlobalScope();
    if (globalScope) {
      globalScope.removeEventListener('blur', this.blurListener);
      globalScope.removeEventListener('focus', this.focusListener);
      !teardown && globalScope.addEventListener('blur', this.blurListener);
      !teardown && globalScope.addEventListener('focus', this.focusListener);
      // prefer pagehide to unload events, this is the standard going forward. it is not
      // 100% reliable, but is bfcache-compatible.
      if (globalScope.self && 'onpagehide' in globalScope.self) {
        globalScope.removeEventListener('pagehide', this.pageLeaveListener);
        !teardown && globalScope.addEventListener('pagehide', this.pageLeaveListener);
      } else {
        // this has performance implications, but is the only way we can reliably send events
        // in browser that don't support pagehide.
        globalScope.removeEventListener('beforeunload', this.pageLeaveListener);
        !teardown && globalScope.addEventListener('beforeunload', this.pageLeaveListener);
      }
    }
  };

  protected async _init(apiKey: string, options: SessionReplayOptions) {
    this.loggerProvider = new SafeLoggerProvider(options.loggerProvider || new Logger());
    Object.prototype.hasOwnProperty.call(options, 'logLevel') &&
      this.loggerProvider.enable(options.logLevel as LogLevel);
    this.identifiers = new SessionIdentifiers({ sessionId: options.sessionId, deviceId: options.deviceId });
    this.joinedConfigGenerator = await createSessionReplayJoinedConfigGenerator(apiKey, options);
    const { joinedConfig, localConfig, remoteConfig } = await this.joinedConfigGenerator.generateJoinedConfig(
      this.identifiers.sessionId,
    );
    this.config = joinedConfig;

    this.setMetadata(
      options.sessionId,
      joinedConfig,
      localConfig,
      remoteConfig,
      options.version?.version,
      VERSION,
      options.version?.type,
    );

    if (options.sessionId && this.config.interactionConfig?.enabled) {
      const scrollWatcher = ScrollWatcher.default(
        {
          sessionId: options.sessionId,
          type: 'interaction',
        },
        this.config,
      );
      this.pageLeaveFns = [scrollWatcher.send(this.getDeviceId.bind(this)).bind(scrollWatcher)];
      this.scrollHook = scrollWatcher.hook.bind(scrollWatcher);
    }

    const managers: EventsManagerWithType<EventType, string>[] = [];
    let { storeType } = this.config;
    if (storeType === 'idb' && !getGlobalScope()?.indexedDB) {
      storeType = 'memory';
      this.loggerProvider.warn('Could not use preferred indexedDB storage, reverting to in memory option.');
    }
    this.loggerProvider.log(`Using ${storeType} for event storage.`);
    try {
      const rrwebEventManager = await createEventsManager<'replay'>({
        config: this.config,
        sessionId: this.identifiers.sessionId,
        type: 'replay',
        storeType,
      });
      managers.push({ name: 'replay', manager: rrwebEventManager });
    } catch (error) {
      const typedError = error as Error;
      this.loggerProvider.warn(`Error occurred while creating replay events manager: ${typedError.toString()}`);
    }

    if (this.config.interactionConfig?.enabled) {
      const payloadBatcher = this.config.interactionConfig.batch ? clickBatcher : clickNonBatcher;
      try {
        const interactionEventManager = await createEventsManager<'interaction'>({
          config: this.config,
          sessionId: this.identifiers.sessionId,
          type: 'interaction',
          minInterval: this.config.interactionConfig.trackEveryNms ?? INTERACTION_MIN_INTERVAL,
          maxInterval: INTERACTION_MAX_INTERVAL,
          payloadBatcher,
          storeType,
        });
        managers.push({ name: 'interaction', manager: interactionEventManager });
      } catch (error) {
        const typedError = error as Error;
        this.loggerProvider.warn(`Error occurred while creating interaction events manager: ${typedError.toString()}`);
      }
    }

    this.eventsManager = new MultiEventManager<'replay' | 'interaction', string>(...managers);
    // To prevent too many threads.
    if (this.eventCompressor) {
      this.eventCompressor.terminate();
    }
    this.eventCompressor = new EventCompressor(this.eventsManager, this.config, this.getDeviceId());

    await this.initializeNetworkObservers();

    this.loggerProvider.log('Installing @amplitude/session-replay-browser.');

    this.teardownEventListeners(false);

    void this.initialize(true);
  }

  setSessionId(sessionId: string | number, deviceId?: string) {
    return returnWrapper(this.asyncSetSessionId(sessionId, deviceId));
  }

  async asyncSetSessionId(sessionId: string | number, deviceId?: string) {
    const previousSessionId = this.identifiers && this.identifiers.sessionId;
    if (previousSessionId) {
      this.sendEvents(previousSessionId);
    }

    const deviceIdForReplayId = deviceId || this.getDeviceId();
    this.identifiers = new SessionIdentifiers({
      sessionId: sessionId,
      deviceId: deviceIdForReplayId,
    });

    // If there is no previous session id, SDK is being initialized for the first time,
    // and config was just fetched in initialization, so no need to fetch it a second time
    if (this.joinedConfigGenerator && previousSessionId) {
      const { joinedConfig } = await this.joinedConfigGenerator.generateJoinedConfig(this.identifiers.sessionId);
      this.config = joinedConfig;
    }
    void this.recordEvents();
  }

  getSessionReplayProperties() {
    const config = this.config;
    const identifiers = this.identifiers;
    if (!config || !identifiers) {
      this.loggerProvider.warn('Session replay init has not been called, cannot get session replay properties.');
      return {};
    }

    const shouldRecord = this.getShouldRecord();
    let eventProperties: { [key: string]: string | null } = {};

    if (shouldRecord) {
      eventProperties = {
        [DEFAULT_SESSION_REPLAY_PROPERTY]: identifiers.sessionReplayId ? identifiers.sessionReplayId : null,
      };
      if (config.debugMode) {
        eventProperties[SESSION_REPLAY_DEBUG_PROPERTY] = JSON.stringify({
          appHash: generateHashCode(config.apiKey).toString(),
        });
      }
    }

    void this.addCustomRRWebEvent(
      CustomRRwebEvent.GET_SR_PROPS,
      {
        shouldRecord,
        eventProperties: eventProperties,
      },
      this.eventCount === 10,
    );
    if (this.eventCount === 10) {
      this.eventCount = 0;
    }
    this.eventCount++;

    return eventProperties;
  }

  blurListener = () => {
    this.sendEvents();
  };

  focusListener = () => {
    // Restart recording on focus to ensure that when user
    // switches tabs, we take a full snapshot
    void this.recordEvents(false);
  };

  /**
   * This is an instance member so that if init is called multiple times
   * it doesn't add another listener to the page leave event. This is to
   * prevent duplicate listener actions from firing.
   */
  private pageLeaveListener = (e: PageTransitionEvent | Event) => {
    this.pageLeaveFns.forEach((fn) => {
      fn(e);
    });
  };

  sendEvents(sessionId?: string | number) {
    const sessionIdToSend = sessionId || this.identifiers?.sessionId;
    const deviceId = this.getDeviceId();
    this.eventsManager &&
      sessionIdToSend &&
      deviceId &&
      this.eventsManager.sendCurrentSequenceEvents({ sessionId: sessionIdToSend, deviceId });
  }

  async initialize(shouldSendStoredEvents = false) {
    if (!this.identifiers?.sessionId) {
      this.loggerProvider.log(`Session is not being recorded due to lack of session id.`);
      return Promise.resolve();
    }

    const deviceId = this.getDeviceId();
    if (!deviceId) {
      this.loggerProvider.log(`Session is not being recorded due to lack of device id.`);
      return Promise.resolve();
    }
    this.eventsManager && shouldSendStoredEvents && void this.eventsManager.sendStoredEvents({ deviceId });

    return this.recordEvents();
  }

  shouldOptOut() {
    let identityStoreOptOut: boolean | undefined;
    if (this.config?.instanceName) {
      const identityStore = getAnalyticsConnector(this.config.instanceName).identityStore;
      identityStoreOptOut = identityStore.getIdentity().optOut;
    }

    return identityStoreOptOut !== undefined ? identityStoreOptOut : this.config?.optOut;
  }

  getShouldRecord() {
    if (!this.identifiers || !this.config || !this.identifiers.sessionId) {
      this.loggerProvider.warn(`Session is not being recorded due to lack of config, please call sessionReplay.init.`);
      return false;
    }
    if (!this.config.captureEnabled) {
      this.loggerProvider.log(
        `Session ${this.identifiers.sessionId} not being captured due to capture being disabled for project or because the remote config could not be fetched.`,
      );
      return false;
    }

    if (this.shouldOptOut()) {
      this.loggerProvider.log(`Opting session ${this.identifiers.sessionId} out of recording due to optOut config.`);
      return false;
    }

    const isInSample = isSessionInSample(this.identifiers.sessionId, this.config.sampleRate);
    if (!isInSample) {
      this.loggerProvider.log(`Opting session ${this.identifiers.sessionId} out of recording due to sample rate.`);
    }
    return isInSample;
  }

  getBlockSelectors(): string | string[] | undefined {
    // For some reason, this defaults to empty array ([]) if undefined in the compiled script.
    // Empty arrays cause errors when being evaluated in Safari.
    // Force the selector to be undefined if it's an empty array.
    const blockSelector = this.config?.privacyConfig?.blockSelector ?? [];
    if (blockSelector.length === 0) {
      return undefined;
    }
    return blockSelector;
  }

  getMaskTextSelectors(): string | undefined {
    if (this.config?.privacyConfig?.defaultMaskLevel === 'conservative') {
      return '*';
    }

    const maskSelector = this.config?.privacyConfig?.maskSelector;
    if (!maskSelector) {
      return;
    }

    return maskSelector as unknown as string;
  }

  async getRecordingPlugins(loggingConfig: LoggingConfig | undefined) {
    const plugins = [];

    // Default plugin settings -
    // {
    //   level: ['info', 'log', 'warn', 'error'],
    //   lengthThreshold: 10000,
    //   stringifyOptions: {
    //     stringLengthLimit: undefined,
    //     numOfKeysLimit: 50,
    //     depthOfLimit: 4,
    //   },
    //   logger: window.console,
    //   }
    if (loggingConfig?.console?.enabled) {
      try {
        // Dynamic import keeps console plugin separate and only loads when needed
        const { getRecordConsolePlugin } = await import('@amplitude/rrweb-plugin-console-record');
        plugins.push(getRecordConsolePlugin({ level: loggingConfig.console.levels }));
      } catch (error) {
        this.loggerProvider.warn('Failed to load console plugin:', error);
      }
    }

    return plugins.length > 0 ? plugins : undefined;
  }

  private async getRecordFunction(): Promise<RecordFunction | null> {
    if (this.recordFunction) {
      return this.recordFunction;
    }

    try {
      const { record } = await import('@amplitude/rrweb-record');
      this.recordFunction = record;
      return record;
    } catch (error) {
      this.loggerProvider.warn('Failed to load rrweb-record module:', error);
      return null;
    }
  }

  async recordEvents(shouldLogMetadata = true) {
    const config = this.config;
    const shouldRecord = this.getShouldRecord();
    const sessionId = this.identifiers?.sessionId;
    if (!shouldRecord || !sessionId || !config) {
      return;
    }
    this.stopRecordingEvents();

    const recordFunction = await this.getRecordFunction();
    console.log('[Duplicate test initial] 🔥 recordFunction', recordFunction);

    // May be undefined if cannot import rrweb-record
    if (!recordFunction) {
      return;
    }

    await this.initializeNetworkObservers();

    this.networkObservers?.start((event: NetworkRequestEvent) => {
      void this.addCustomRRWebEvent(CustomRRwebEvent.FETCH_REQUEST, event);
    });
    const { privacyConfig, interactionConfig, loggingConfig } = config;

    const hooks = interactionConfig?.enabled
      ? {
          mouseInteraction:
            this.eventsManager &&
            clickHook(this.loggerProvider, {
              eventsManager: this.eventsManager,
              sessionId,
              deviceIdFn: this.getDeviceId.bind(this),
<<<<<<< HEAD
              mirror: recordFunction.mirror,
=======
              ugcFilterRules: interactionConfig.ugcFilterRules ?? [],
>>>>>>> fe22fc94
            }),
          scroll: this.scrollHook,
        }
      : {};

    const ugcFilterRules =
      interactionConfig?.enabled && interactionConfig.ugcFilterRules ? interactionConfig.ugcFilterRules : [];

    this.loggerProvider.log(`Session Replay capture beginning for ${sessionId}.`);

    try {
      console.log('[Duplicate test] 🔥 recordFunction', recordFunction);
      this.recordCancelCallback = recordFunction({
        emit: (event: eventWithTime) => {
          if (this.shouldOptOut()) {
            this.loggerProvider.log(`Opting session ${sessionId} out of recording due to optOut config.`);
            this.stopRecordingEvents();
            this.sendEvents();
            return;
          }

          if (event.type === RRWebEventType.Meta) {
            event.data.href = getPageUrl(event.data.href, ugcFilterRules);
          }

          if (this.eventCompressor) {
            // Schedule processing during idle time if the browser supports requestIdleCallback
            this.eventCompressor.enqueueEvent(event, sessionId);
          }
        },
        inlineStylesheet: config.shouldInlineStylesheet,
        hooks,
        maskAllInputs: true,
        maskTextClass: MASK_TEXT_CLASS,
        blockClass: BLOCK_CLASS,
        blockSelector: this.getBlockSelectors() as string | undefined,
        applyBackgroundColorToBlockedElements: config.applyBackgroundColorToBlockedElements,
        maskInputFn: maskFn('input', privacyConfig),
        maskTextFn: maskFn('text', privacyConfig),
        maskTextSelector: this.getMaskTextSelectors(),
        recordCanvas: false,
        errorHandler: (error: unknown) => {
          const typedError = error as Error & { _external_?: boolean };

          // styled-components relies on this error being thrown and bubbled up, rrweb is otherwise suppressing it
          if (typedError.message.includes('insertRule') && typedError.message.includes('CSSStyleSheet')) {
            throw typedError;
          }

          // rrweb does monkey patching on certain window functions such as CSSStyleSheet.proptype.insertRule,
          // and errors from external clients calling these functions can get suppressed. Styled components depend
          // on these errors being re-thrown.
          if (typedError._external_) {
            throw typedError;
          }

          this.loggerProvider.warn('Error while capturing replay: ', typedError.toString());
          // Return true so that we don't clutter user's consoles with internal rrweb errors
          return true;
        },
        plugins: await this.getRecordingPlugins(loggingConfig),
      });

      void this.addCustomRRWebEvent(CustomRRwebEvent.DEBUG_INFO);
      if (shouldLogMetadata) {
        void this.addCustomRRWebEvent(CustomRRwebEvent.METADATA, this.metadata);
      }
    } catch (error) {
      this.loggerProvider.warn('Failed to initialize session replay:', error);
    }
  }

  addCustomRRWebEvent = async (
    eventName: CustomRRwebEvent,
    eventData: { [key: string]: any } = {},
    addStorageInfo = true,
  ) => {
    try {
      let debugInfo: DebugInfo | undefined = undefined;
      const config = this.config;
      // Only add debug info for non-metadata events
      if (config && eventName !== CustomRRwebEvent.METADATA) {
        debugInfo = {
          config: getDebugConfig(config),
          version: VERSION,
        };
        if (addStorageInfo) {
          const storageSizeData = await getStorageSize();
          debugInfo = {
            ...storageSizeData,
            ...debugInfo,
          };
        }
      }
      // Check first to ensure we are recording
      if (this.recordCancelCallback && this.recordFunction) {
        this.recordFunction.addCustomEvent(eventName, {
          ...eventData,
          ...debugInfo,
        });
      } else {
        this.loggerProvider.debug(
          `Not able to add custom replay capture event ${eventName} due to no ongoing recording.`,
        );
      }
    } catch (e) {
      this.loggerProvider.debug('Error while adding custom replay capture event: ', e);
    }
  };

  stopRecordingEvents = () => {
    try {
      this.loggerProvider.log('Session Replay capture stopping.');
      this.recordCancelCallback && this.recordCancelCallback();
      this.recordCancelCallback = null;
      this.networkObservers?.stop();
    } catch (error) {
      const typedError = error as Error;
      this.loggerProvider.warn(`Error occurred while stopping replay capture: ${typedError.toString()}`);
    }
  };

  getDeviceId() {
    return this.identifiers?.deviceId;
  }

  getSessionId() {
    return this.identifiers?.sessionId;
  }

  async flush(useRetry = false) {
    return this.eventsManager?.flush(useRetry);
  }

  shutdown() {
    this.teardownEventListeners(true);
    this.stopRecordingEvents();
    this.sendEvents();
  }

  private mapSDKType(sdkType: string | undefined) {
    if (sdkType === 'plugin') {
      return '@amplitude/plugin-session-replay-browser';
    }

    if (sdkType === 'segment') {
      return '@amplitude/segment-session-replay-plugin';
    }

    return null;
  }

  private setMetadata(
    sessionId: string | number | undefined,
    joinedConfig: SessionReplayJoinedConfig,
    localConfig: SessionReplayLocalConfig,
    remoteConfig: SessionReplayRemoteConfig | undefined,
    replaySDKVersion: string | undefined,
    standaloneSDKVersion: string | undefined,
    sdkType: string | undefined,
  ) {
    const hashValue = sessionId?.toString() ? generateHashCode(sessionId.toString()) : undefined;

    this.metadata = {
      joinedConfig,
      localConfig,
      remoteConfig,
      sessionId,
      hashValue,
      sampleRate: joinedConfig.sampleRate,
      replaySDKType: this.mapSDKType(sdkType),
      replaySDKVersion,
      standaloneSDKType: '@amplitude/session-replay-browser',
      standaloneSDKVersion,
    };
  }

  private async initializeNetworkObservers(): Promise<void> {
    if (this.config?.loggingConfig?.network?.enabled && !this.networkObservers) {
      const { NetworkObservers: NetworkObserversClass } = await import('./observers');
      this.networkObservers = new NetworkObserversClass();
    }
  }
}<|MERGE_RESOLUTION|>--- conflicted
+++ resolved
@@ -6,14 +6,9 @@
   ILogger,
   LogLevel,
 } from '@amplitude/analytics-core';
-<<<<<<< HEAD
 
 // Import only specific types to avoid pulling in the entire rrweb-types package
-import type { scrollCallback, eventWithTime } from '@amplitude/rrweb-types';
-=======
-import { record } from '@amplitude/rrweb';
-import { EventType as RRWebEventType, scrollCallback } from '@amplitude/rrweb-types';
->>>>>>> fe22fc94
+import { EventType as RRWebEventType, scrollCallback, eventWithTime } from '@amplitude/rrweb-types'; 
 import { createSessionReplayJoinedConfigGenerator } from './config/joined-config';
 import {
   LoggingConfig,
@@ -435,11 +430,8 @@
               eventsManager: this.eventsManager,
               sessionId,
               deviceIdFn: this.getDeviceId.bind(this),
-<<<<<<< HEAD
               mirror: recordFunction.mirror,
-=======
               ugcFilterRules: interactionConfig.ugcFilterRules ?? [],
->>>>>>> fe22fc94
             }),
           scroll: this.scrollHook,
         }
