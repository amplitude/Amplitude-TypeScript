--- conflicted
+++ resolved
@@ -364,13 +364,8 @@
       return;
     }
     this.stopRecordingEvents();
-<<<<<<< HEAD
-    this.networkEventCallback = new NetworkEventCallback((event: NetworkRequestEvent) => {
-      void this.addCustomRRWebEvent(CustomRRwebEvent.FETCH_REQUEST, event.toSerializable());
-=======
     this.networkObservers?.start((event: NetworkRequestEvent) => {
       void this.addCustomRRWebEvent(CustomRRwebEvent.FETCH_REQUEST, event);
->>>>>>> e72835e0
     });
     const { privacyConfig, interactionConfig, loggingConfig } = config;
 
