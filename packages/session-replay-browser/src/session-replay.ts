--- conflicted
+++ resolved
@@ -48,13 +48,8 @@
 import { VERSION } from './version';
 import { EventCompressor } from './events/event-compressor';
 import { SafeLoggerProvider } from './logger';
-<<<<<<< HEAD
-=======
-
-// Import only the type for NetworkRequestEvent to keep type safety
-import type { NetworkRequestEvent, NetworkObservers } from './observers';
+
 import type { RecordFunction } from './utils/rrweb';
->>>>>>> 93e93924
 
 type PageLeaveFn = (e: PageTransitionEvent | Event) => void;
 
@@ -73,15 +68,11 @@
   // Visible for testing only
   pageLeaveFns: PageLeaveFn[] = [];
   private scrollHook?: scrollCallback;
-<<<<<<< HEAD
   private networkObserver?: typeof networkObserver;
-=======
-  private networkObservers?: NetworkObservers;
   private metadata: SessionReplayMetadata | undefined;
 
   // Cache the dynamically imported record function
   private recordFunction: RecordFunction | null = null;
->>>>>>> 93e93924
 
   constructor() {
     this.loggerProvider = new SafeLoggerProvider(new Logger());
@@ -190,15 +181,6 @@
       this.eventCompressor.terminate();
     }
     this.eventCompressor = new EventCompressor(this.eventsManager, this.config, this.getDeviceId());
-
-<<<<<<< HEAD
-    // Initialize network observers if logging is enabled
-    if (this.config.loggingConfig?.network?.enabled) {
-      this.networkObserver = networkObserver;
-    }
-=======
-    await this.initializeNetworkObservers();
->>>>>>> 93e93924
 
     this.loggerProvider.log('Installing @amplitude/session-replay-browser.');
 
@@ -424,10 +406,8 @@
       return;
     }
     this.stopRecordingEvents();
-<<<<<<< HEAD
-    this.networkEventCallback = new NetworkEventCallback((event: NetworkRequestEvent) => {
-=======
-
+
+    console.log('calling getRecordFunction');
     const recordFunction = await this.getRecordFunction();
 
     // May be undefined if cannot import rrweb-record
@@ -435,13 +415,11 @@
       return;
     }
 
-    await this.initializeNetworkObservers();
-
-    this.networkObservers?.start((event: NetworkRequestEvent) => {
->>>>>>> 93e93924
-      void this.addCustomRRWebEvent(CustomRRwebEvent.FETCH_REQUEST, event);
+    this.networkEventCallback = new NetworkEventCallback((event: NetworkRequestEvent) => {
+      const serializedEvent = event.toSerializable();
+      void this.addCustomRRWebEvent(CustomRRwebEvent.FETCH_REQUEST, serializedEvent);
     });
-    this.networkObserver?.subscribe(this.networkEventCallback);
+    networkObserver?.subscribe(this.networkEventCallback);
     const { privacyConfig, interactionConfig, loggingConfig } = config;
 
     const hooks = interactionConfig?.enabled
@@ -635,15 +613,4 @@
       standaloneSDKVersion,
     };
   }
-
-  private async initializeNetworkObservers(): Promise<void> {
-    if (this.config?.loggingConfig?.network?.enabled && !this.networkObservers) {
-      try {
-        const { NetworkObservers: NetworkObserversClass } = await import('./observers');
-        this.networkObservers = new NetworkObserversClass();
-      } catch (error) {
-        this.loggerProvider.warn('Failed to import or instantiate NetworkObservers:', error);
-      }
-    }
-  }
 }