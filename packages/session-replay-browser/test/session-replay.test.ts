--- conflicted
+++ resolved
@@ -6,10 +6,6 @@
 import * as AnalyticsCore from '@amplitude/analytics-core';
 import { LogLevel, ILogger, ServerZone } from '@amplitude/analytics-core';
 import { SessionReplayLocalConfig } from '../src/config/local-config';
-<<<<<<< HEAD
-=======
-import { NetworkObservers, NetworkRequestEvent } from '../src/observers';
->>>>>>> 93e93924
 
 import { IDBFactory } from 'fake-indexeddb';
 import { LoggingConfig, SessionReplayJoinedConfig } from '../src/config/types';
@@ -213,7 +209,7 @@
       // Create a new SessionReplay instance without initializing
       const sessionReplayWithoutConfig = new SessionReplay();
 
-      const networkObserversConstructorSpy = jest.spyOn(NetworkObservers.prototype, 'constructor' as any);
+      const networkObserversConstructorSpy = jest.spyOn(AnalyticsCore.networkObserver, 'subscribe');
 
       await (sessionReplayWithoutConfig as any).initializeNetworkObservers();
 
@@ -603,7 +599,7 @@
       expect(stopRecordingMock).toHaveBeenCalled();
     });
 
-    test('should update the session id and start recording', async () => {
+    test.only('should update the session id and start recording', async () => {
       await sessionReplay.init(apiKey, mockOptions).promise;
       mockRecordFunction.mockReset();
       expect(sessionReplay.identifiers?.sessionId).toEqual(123);
@@ -1959,29 +1955,21 @@
       await sessionReplay.init(apiKey, mockOptions).promise;
       const addCustomRRWebEventSpy = jest.spyOn(sessionReplay, 'addCustomRRWebEvent');
 
-      const mockNetworkEvent = {
+      const mockNetworkEvent: AnalyticsCore.NetworkRequestEvent = {
         type: 'fetch' as const,
         url: 'https://example.com',
         timestamp: Date.now(),
         method: 'GET',
         status: 200,
-        requestHeaders: {},
-        responseHeaders: {},
-        requestBody: '',
-        responseBody: '',
+        startTime: Date.now(),
+        toSerializable: () => ({}),
       };
 
-<<<<<<< HEAD
       // Get the callback that was passed to start
-      const startSpy = jest.spyOn(AnalyticsCore.networkObserver, 'subscribe');
+      const subscribeSpy = jest.spyOn(AnalyticsCore.networkObserver, 'subscribe');
       await sessionReplay.recordEvents();
-      const startCallback = startSpy.mock.calls[0][0].callback;
-=======
-      await sessionReplay.recordEvents();
->>>>>>> 93e93924
-
-      expect(mockStart).toHaveBeenCalled();
-      const startCallback = mockStart.mock.calls[0][0] as (event: NetworkRequestEvent) => void;
+      console.log(subscribeSpy.mock.calls);
+      const startCallback = subscribeSpy.mock.calls[0][0].callback;
 
       startCallback(mockNetworkEvent);
 
