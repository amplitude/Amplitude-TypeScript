<!DOCTYPE html>
<html lang="en">
  <head>
    <meta charset="UTF-8" />
    <title>Fetch Network Tracking Test</title>
    <style>
      .result-item {
        margin: 10px 0;
        padding: 10px;
        border: 1px solid #ccc;
        border-radius: 4px;
      }
      .success {
        border-left: 4px solid #4CAF50;
      }
      .error {
        border-left: 4px solid #f44336;
      }
      .result-url {
        font-weight: bold;
        word-break: break-all;
      }
      .result-status {
        margin: 5px 0;
      }
      .result-details {
        font-family: monospace;
        white-space: pre-wrap;
        background: #f5f5f5;
        padding: 10px;
        border-radius: 4px;
      }
      #completion-indicator {
        padding: 10px;
        margin: 10px 0;
        border-radius: 4px;
        background-color: #e3f2fd;
        color: #1565c0;
        font-weight: bold;
      }
      #completion-indicator[data-complete="true"] {
        background-color: #e8f5e9;
        color: #2e7d32;
      }
    </style>
  </head>
  <body>
    <h1>Fetch Network Tracking Test</h1>
    <div id="completion-indicator" data-complete="false">Running tests...</div>
    <div id="app">
      <p>
        This tests the autocapture.networkTracking feature and the fetch API.
        It will make a series of requests to various endpoints and display the results
        to verify that the fetch override is working.
      </p>
      <div id="results"></div>
    </div>
    <script type="module">
      import * as amplitude from '@amplitude/analytics-browser';
      window.amplitude = amplitude;

      amplitude.init(
        import.meta.env.VITE_AMPLITUDE_API_KEY,
        import.meta.env.VITE_AMPLITUDE_USER_ID || 'amplitude-typescript test user',
        {
          autocapture: {
<<<<<<< HEAD
            networkTracking: true,
          },
          networkTrackingOptions: {
            ignoreAmplitudeRequests: true,
            ignoreHosts: [],
            captureRules: [
              { hosts: ['*.amplitude.com'], statusCodeRange: '400-599' },
              {
                hosts: ['localhost', '127.0.0.1'],
                statusCodeRange: '0,400-599',
                responseHeaders: {
                  captureSafeHeaders: true,
                },
                requestHeaders: {
                  captureSafeHeaders: true,
                },
              },
              { 
                hosts: ['*'],
                statusCodeRange: '500-599',
                responseHeaders: {
                  captureSafeHeaders: true,
                },
                requestHeaders: {
                  captureSafeHeaders: true,
                },
                responseBody: {
                  allowlist: ['message', 'method'],
                },
                requestBody: {
                  allowlist: ['message', 'method'],
                },
              },
            ],
=======
            networkTracking: {
              ignoreAmplitudeRequests: false,
              ignoreHosts: [],
              captureRules: [
                {
                  hosts: ['*.amplitude.com'],
                  statusCodeRange: '400-599',
                  requestHeaders: {
                    captureSafeHeaders: true,
                  },
                  responseHeaders: {
                    captureSafeHeaders: true,
                  },
                },
                {
                  hosts: ['localhost', '127.0.0.1'],
                  statusCodeRange: '0,400-599',
                  requestHeaders: {
                    captureSafeHeaders: true,
                  },
                  responseHeaders: {
                    captureSafeHeaders: true,
                  },
                },
                {
                  hosts: ['*'],
                  statusCodeRange: '0,300-599',
                  requestHeaders: {
                    captureSafeHeaders: true,
                  },
                  responseHeaders: {
                    captureSafeHeaders: true,
                  },
                },
              ],
            },
>>>>>>> 95386f8c
          },
        }
      );

      const displayResult = ({res, data, url, options, error}) => {
        const resultsContainer = document.getElementById('results');
        const resultItem = document.createElement('div');
        resultItem.className = `result-item ${error ? 'error' : 'success'}`;
        
        const status = error ? 'Error' : res.status;
        const statusText = error ? error.name : res.statusText;
        
        resultItem.innerHTML = `
          <div class="result-url">${url}</div>
          <div class="result-status">Status: ${status} ${statusText}</div>
          <div class="result-details">
            Method: ${options?.method || 'GET'}
            ${data ? `\nResponse: ${JSON.stringify(data, null, 2)}` : ''}
            ${error ? `\nError: ${error.message}` : ''}
          </div>
        `;
        
        resultsContainer.appendChild(resultItem);
      };

      const makeRequest = async (url, options) => {
        try {
          console.log('fetching', url, options);
          const res = await fetch(url, options);
          const contentType = res.headers.get('content-type') || '';
          let data = null;
          
          // Don't try to parse body for HEAD requests
          if (options?.method !== 'HEAD') {
            data = contentType.includes('application/json') ? await res.json() : await res.text();
          }
          
          const result = {res, data, url, options};
          displayResult(result);
          return result;
        } catch (error) {
          console.error('Fetch error:', error);
          const result = { status: 0, error, url, options };
          displayResult(result);
          return result;
        }
      };

      function assert(result, expectedStatus) {
        // Handle error case
        if (result.error) {
          if (expectedStatus !== 0) {
            throw new Error(`Expected status code ${expectedStatus} but got error: ${result.error.message}`);
          }
          return true;
        }

        // Handle Response case
        const res = result.res;
        if (!(res instanceof Response)) {
          throw new Error(`Test failed to receive a Response object`);
        }

        // Check that the response has required properties
        if (typeof res.status !== 'number') {
          throw new Error(`Response missing status code`);
        }

        if (typeof res.statusText !== 'string') {
          throw new Error(`Response missing status text`);
        }

        if (!(res.headers instanceof Headers)) {
          throw new Error(`Response missing headers`);
        }

        // Check that the response has a valid status code
        if (res.status < 0 || res.status > 599) {
          throw new Error(`Invalid status code: ${res.status}`);
        }

        // Check that the status code matches the expected status
        if (res.status !== expectedStatus) {
          throw new Error(`Expected status code ${expectedStatus} but got ${res.status}`);
        }

        // For HEAD requests, don't require content-type or body
        if (['HEAD', 'OPTIONS'].includes(result.options?.method)) {
          return true;
        }

        // Check that the response has content-type header (except for certain status codes)
        const contentType = res.headers.get('content-type');
        console.log('contentType', contentType);
        if (!contentType && res.status !== 204 && res.status !== 304) {
          throw new Error(`Response missing content-type header`);
        }

        // Check that the response has a valid body (except for certain status codes)
        if (!res.body && res.status !== 204 && res.status !== 304) {
          throw new Error(`Response missing body`);
        }

        return true;
      }

      function updateCompletionIndicator(success, message) {
        const indicator = document.getElementById('completion-indicator');
        indicator.dataset.complete = success ? 'true' : 'false';
        indicator.textContent = message;
        indicator.style.backgroundColor = success ? '#e8f5e9' : '#ffebee';
        indicator.style.color = success ? '#2e7d32' : '#c62828';
      }

      setTimeout(async () => {
        let res;
        let testFailed = false;
        let failureMessage = '';

        try {
          const controller = new AbortController();
          setTimeout(() => controller.abort(), 10); // abort after 10ms

          try {
            const abortedRes = await fetch('http://localhost:5173/api/status/200', {
              method: 'POST',
              body: 'This request will be aborted',
              headers: { 'Content-Type': 'text/plain' },
              signal: controller.signal,
            });
            const result = await abortedRes.text();
            console.log('Response:', result);
          } catch (err) {
            console.error('Aborted request error:', err.name);  // Should print "AbortError"
          }

          // Original test cases
          res = await makeRequest('http://localhost:5173/api/status/500', { method: 'POST', body: 'Hello', headers: { 'Content-Type': 'text/plain' } });
          assert(res, 500);
          
          res = await makeRequest('http://localhost:5173/api/status/501', { method: 'POST', body: JSON.stringify({ message: 'Hello', count: 42 }), headers: { 'Content-Type': 'application/json' } });
          assert(res, 501);
          
          const formData = new FormData();
          formData.append('text', 'Hello from FormData');
          formData.append('file', new Blob(['Hello from Blob'], { type: 'text/plain' }));
          res = await makeRequest('http://localhost:5173/api/status/502', { method: 'POST', body: formData });
          assert(res, 502);
          
          const params = new URLSearchParams();
          params.append('param1', 'value1');
          params.append('param2', 'value2');
          res = await makeRequest('http://localhost:5173/api/status/503', { method: 'POST', body: params });
          assert(res, 503);
          
          res = await makeRequest('http://localhost:5173/api/status/504', { method: 'POST', body: new ArrayBuffer(8) });
          assert(res, 504);
          
          res = await makeRequest('http://localhost:5173/api/status/505', { method: 'POST', body: new Blob(['Hello from Blob'], { type: 'text/plain' }) });
          assert(res, 505);
          
          const encoder = new TextEncoder();
          res = await makeRequest('http://localhost:5173/api/status/506', { method: 'POST', body: encoder.encode('Hello from Stream') });
          assert(res, 506);
          
          res = await makeRequest('http://localhost:5173/api/status/507', { method: 'GET' });
          assert(res, 507);
          
          res = await makeRequest('http://localhost:5173/api/status/200', { method: 'GET' });
          assert(res, 200);

          // Additional test cases
          res = await makeRequest('http://localhost:5173/api/status/200', { method: 'HEAD' });
          assert(res, 200);
          
          res = await makeRequest('http://localhost:5173/api/status/200', { method: 'OPTIONS' });
          assert(res, 200);
          
          res = await makeRequest('http://localhost:5173/api/status/200', { method: 'DELETE' });
          assert(res, 200);
          
          res = await makeRequest('http://localhost:5173/api/status/200', { method: 'PUT', body: JSON.stringify({ message: 'Update' }), headers: { 'Content-Type': 'application/json' } });
          assert(res, 200);
          
          res = await makeRequest('/api/test', { method: 'GET' }); // Relative URL, expect 404 or dev server response
          assert(res, 200);
          
          res = await makeRequest('https://notrealdomain'); // Unresolvable domain
          assert(res, 0); // Network errors have status 0
          
          res = await makeRequest('http://localhost:5173/api/status/200?sleep=5000'); // Slow request
          assert(res, 200);

          updateCompletionIndicator(true, 'All tests completed successfully!');
        } catch (error) {
          testFailed = true;
          failureMessage = `Test failed: ${error.message}`;
          updateCompletionIndicator(false, failureMessage);
          console.error(failureMessage);
        }
      }, 100);
    </script>
  </body>
</html><|MERGE_RESOLUTION|>--- conflicted
+++ resolved
@@ -64,42 +64,6 @@
         import.meta.env.VITE_AMPLITUDE_USER_ID || 'amplitude-typescript test user',
         {
           autocapture: {
-<<<<<<< HEAD
-            networkTracking: true,
-          },
-          networkTrackingOptions: {
-            ignoreAmplitudeRequests: true,
-            ignoreHosts: [],
-            captureRules: [
-              { hosts: ['*.amplitude.com'], statusCodeRange: '400-599' },
-              {
-                hosts: ['localhost', '127.0.0.1'],
-                statusCodeRange: '0,400-599',
-                responseHeaders: {
-                  captureSafeHeaders: true,
-                },
-                requestHeaders: {
-                  captureSafeHeaders: true,
-                },
-              },
-              { 
-                hosts: ['*'],
-                statusCodeRange: '500-599',
-                responseHeaders: {
-                  captureSafeHeaders: true,
-                },
-                requestHeaders: {
-                  captureSafeHeaders: true,
-                },
-                responseBody: {
-                  allowlist: ['message', 'method'],
-                },
-                requestBody: {
-                  allowlist: ['message', 'method'],
-                },
-              },
-            ],
-=======
             networkTracking: {
               ignoreAmplitudeRequests: false,
               ignoreHosts: [],
@@ -127,16 +91,11 @@
                 {
                   hosts: ['*'],
                   statusCodeRange: '0,300-599',
-                  requestHeaders: {
-                    captureSafeHeaders: true,
-                  },
-                  responseHeaders: {
-                    captureSafeHeaders: true,
-                  },
+                  responseHeaders: false,
+                  requestHeaders: false,
                 },
               ],
             },
->>>>>>> 95386f8c
           },
         }
       );
